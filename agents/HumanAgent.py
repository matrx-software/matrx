import numpy as np
import datetime
import requests

from agents.Agent import Agent

from environment.actions.grab_action import GrabAction
from environment.actions.door_actions import *

class HumanAgent(Agent):

    def __init__(self, action_set, sense_capability, usrinp_action_map, agent_properties,
                 properties_agent_writable):
        """
        Creates an Human Agent which is an agent that can be controlled by a human.

        :param name: The name of the agent.
        :param strt_location: The initial location of the agent.
        :param action_set: The actions the agent can perform. A list of strings, with each string a class name of an
        existing action in the package Actions.
        :param sense_capability: A SenseCapability object; it states which object types the agent can perceive within
        what range.
        :param usrinp_action_map: maps userinputs (e.g. arrow key up) to a specific action
        :param agent_properties: the properties of this agent, including location etc.
        :param properties_agent_writable: which of the agent_properties can be changed by this agent
        """

        super().__init__(action_set=action_set,
                         sense_capability=sense_capability,
                         agent_properties=agent_properties,
                         properties_agent_writable=properties_agent_writable)

        # specifies the agent_properties
        self.agent_properties = agent_properties
        # specifies the keys of properties in self.agent_properties which can
        # be changed by this Agent in this file. If it is not writable, it can only be
        # updated through performing an action which updates that property (done by the environment).
        # NOTE: Changing which properties are writable cannot be done during runtime! Only in
        # the scenario manager
        self.keys_of_agent_writable_props = properties_agent_writable

        # a list which maps user inputs to actions, defined in the scenario manager
        self.usrinp_action_map = usrinp_action_map

    def get_action(self, state, agent_properties, possible_actions, agent_id, userinput):
        """
        The function the environment calls. The environment receives this function object and calls it when it is time
        for this agent to select an action.

        The function overwrites the default get_action() function for normal agents,
        and instead executes the action commanded by the user, which is received
        via the API of the visualization server.

        :param state: A state description containing all properties of EnvObject that are detectable by this agent,
        i.e. within the detectable range as defined by self.sense_capability. It is a list of properties in a dictionary
        :param agent_properties: The properties of the agent, which might have been changed by the
        environment as a result of actions of this or other agents.
        :param possible_actions: The possible actions the agent can perform according to the grid world. The agent can
        send any other action (as long as it excists in the Action package), but these will not be performed in the
        world resulting in the appriopriate ActionResult.
        :param agent_id: the ID of this agent
        :param userinput: any userinput given by the user for this human agent via the GUI
        :return: The filtered state of this agent, the agent properties which the agent might have changed,
        and an action string, which is the class name of one of the actions in the Action package.
        """
        # Process any properties of this agent which were updated in the environment as a result of
        # actions
        self.agent_properties = agent_properties

        # first filter the state to only show things this particular agent can see
        state = self.ooda_observe(state)

        # only keep userinput which is actually connected to an agent action
        userinput = self.filter_userinputs(userinput)

        action_kwargs = {}

        # if there was no userinput do nothing
        if userinput is None or userinput == []:
            return state, self.agent_properties, None, {}

<<<<<<< HEAD
        # otherwise check which action is mapped to that key and return it
        return state, self.agent_properties, self.usrinp_action_map[userinput], {}
=======
        # take the last userinput (for now), and fetch the action associated with that key
        userinput = userinput[-1]
        action = self.usrinp_action_map[userinput]

        # if the user chose a grab action, choose an object with a grab_range of 1
        if action == GrabAction.__name__:
            # Assign it to the arguments list
            action_kwargs['grab_range'] = 0 # Set grab range
            action_kwargs['max_objects'] = 3 # Set max amount of objects
            action_kwargs['object_id'] = None

            # Get all perceived objects
            objects = list(state.keys())

            # Remove all (human)agents
            objects = [obj for obj in objects if 'agent' not in obj]

            # find objects in range
            object_in_range = []
            for object_id in objects:
                # Select range as just enough to grab that object
                dist = int(np.ceil(np.linalg.norm(
                    np.array(state[object_id]['location']) - np.array(state[self.agent_properties["name"]]['location']))))
                if dist <= action_kwargs['grab_range'] and state[object_id]["movable"]:
                    object_in_range.append(object_id)

            # Select an object if there are any in range
            if object_in_range:
                object_id = self.rnd_gen.choice(object_in_range)
                action_kwargs['object_id'] = object_id

        # if the user chose to do a open or close door action, find a door to open/close within 1 block
        elif action == OpenDoorAction.__name__ or action == CloseDoorAction.__name__:
            action_kwargs['door_range'] = 1
            action_kwargs['object_id'] = None

            # Get all doors from the perceived objects
            objects = list(state.keys())
            doors = [obj for obj in objects if 'type' in state[obj] and state[obj]['type'] == "Door"]

            # get all doors within range
            doors_in_range = []
            for object_id in doors:
                # Select range as just enough to grab that object
                dist = int(np.ceil(np.linalg.norm(
                    np.array(state[object_id]['location']) - np.array(state[self.agent_properties["name"]]['location']))))
                if dist <= action_kwargs['door_range']:
                    doors_in_range.append(object_id)

            # choose a random door within range
            if len(doors_in_range) > 0:
                action_kwargs['object_id'] = self.rnd_gen.choice(doors_in_range)

        # otherwise check which action is mapped to that key and return it
        return state, self.agent_properties, action, action_kwargs

>>>>>>> d2d34b72

    def ooda_observe(self, state):
        """
        All our agent work through the OODA-loop paradigm; first you observe, then you orient/pre-process, followed by
        a decision process of an action after which we act upon the action.

        However, as a human agent is controlled by a human, only the observe part is executed.

        This is the Observe phase. In this phase you filter the state further to only those properties the agent is
        actually SUPPOSED to see. Since the grid world returns ALL properties of ALL objects within a certain range(s),
        but perhaps some objects are obscured because they are behind walls, or an agent is not able to see some
        properties an certain objects.

        This filtering is what you do here.

        :param state: A state description containing all properties of EnvObject that are within a certain range as
        defined by self.sense_capability. It is a list of properties in a dictionary
        :return: A filtered state.
        """
        return state


    def filter_userinputs(self, userinputs):
        """
        From the received userinput, only keep those which are actually Connected
        to a specific agent action
        """
        if userinputs is None:
            return []
        possible_usrinpts = list(self.usrinp_action_map.keys())
        return list(set(possible_usrinpts) & set(userinputs))<|MERGE_RESOLUTION|>--- conflicted
+++ resolved
@@ -79,10 +79,6 @@
         if userinput is None or userinput == []:
             return state, self.agent_properties, None, {}
 
-<<<<<<< HEAD
-        # otherwise check which action is mapped to that key and return it
-        return state, self.agent_properties, self.usrinp_action_map[userinput], {}
-=======
         # take the last userinput (for now), and fetch the action associated with that key
         userinput = userinput[-1]
         action = self.usrinp_action_map[userinput]
@@ -139,7 +135,6 @@
         # otherwise check which action is mapped to that key and return it
         return state, self.agent_properties, action, action_kwargs
 
->>>>>>> d2d34b72
 
     def ooda_observe(self, state):
         """
