--- conflicted
+++ resolved
@@ -3,16 +3,10 @@
 
 if __name__ == "__main__":
     # cases.run_vis_test()
-<<<<<<< HEAD
-=======
     # cases.run_vis_test2()
->>>>>>> 4d4f7be8
     # cases.run_test()
     # cases.run_simple_case()
     # cases.run_test_navigators()
     cases.run_bw4t()
-<<<<<<< HEAD
     # cases.run_logger_test()
-=======
-    # cases.run_arg_test()
->>>>>>> 4d4f7be8
+    # cases.run_arg_test()