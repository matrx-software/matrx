<<<<<<< HEAD
from matrx.API import api
from matrx.use_cases import simple_case, test_case, new_vis_test
=======
import os
from matrx.scenarios import simple_scenario, test_scenario, new_vis_test
>>>>>>> dd73d434

if __name__ == "__main__":

    # By creating scripts that return a factory, we can define infinite number of use cases and select them (in the
    # future) through a UI.
    factory = new_vis_test.create_factory()

    # startup world-overarching MATRX scripts, such as the api and/or visualizer if requested
    media_folder = os.path.dirname(os.path.realpath(__file__)) # set our path for media files to our current folder
    factory.startup(media_folder=media_folder)

    # run each world
    for world in factory.worlds():
        world.run(factory.api_info)

    # stop MATRX scripts such as the api and visualizer (if used)
    factory.stop()<|MERGE_RESOLUTION|>--- conflicted
+++ resolved
@@ -1,10 +1,5 @@
-<<<<<<< HEAD
 from matrx.API import api
 from matrx.use_cases import simple_case, test_case, new_vis_test
-=======
-import os
-from matrx.scenarios import simple_scenario, test_scenario, new_vis_test
->>>>>>> dd73d434
 
 if __name__ == "__main__":
 
