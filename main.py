--- conflicted
+++ resolved
@@ -1,29 +1,21 @@
-<<<<<<< HEAD
-import test_scenario
 from matrxs.API import api
-=======
 from matrxs.scenarios import simple_scenario
->>>>>>> 3ec4040f
 
 if __name__ == "__main__":
 
     # By creating scripts that return a factory, we can define infinite number of use cases and select them (in the
     # future) through a UI.
-<<<<<<< HEAD
-    builder = test_scenario.create_factory()
-=======
     factory = simple_scenario.create_factory()
->>>>>>> 3ec4040f
 
     # start the API if requested
-    if builder.run_matrxs_api:
-        builder.run_api()
+    if factory.run_matrxs_api:
+        factory.run_api()
 
     # run each world
-    for world in builder.worlds():
-        world.run(builder.api_info)
+    for world in factory.worlds():
+        world.run(factory.api_info)
 
 
     # stop the API if requested
-    if builder.run_matrxs_api:
-        builder.stop_api()+    if factory.run_matrxs_api:
+        factory.stop_api()