--- conflicted
+++ resolved
@@ -2,7 +2,6 @@
 from matrx import cases
 
 if __name__ == "__main__":
-<<<<<<< HEAD
     # cases.run_vis_test()
     # cases.run_vis_test2()
     # cases.run_test()
@@ -10,10 +9,3 @@
     # cases.run_test_navigators()
     cases.run_bw4t()
     # cases.run_arg_test()
-=======
-    cases.run_vis_test()
-    # cases.run_test()
-    # cases.run_simple_case()
-    # cases.run_test_navigators()
-    # cases.run_bw4t()
->>>>>>> f96b7700
