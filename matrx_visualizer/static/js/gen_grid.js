--- conflicted
+++ resolved
@@ -114,13 +114,9 @@
             "size": obj['visualization']['size'], // percentage how much of tile is filled
             "colour": hexToRgba(obj['visualization']['colour'], obj['visualization']['opacity']),
             "opacity": obj['visualization']['opacity'],
-<<<<<<< HEAD
-            "dimension": tile_size // width / height of the tile
-=======
             "dimension": tile_size, // width / height of the tile
             "busy": (show_busy_condition ? obj['is_blocked_by_action'] : false), // show busy if available and requested
             "selected": (object_selected == objID ? true : false)
->>>>>>> 897252a5
         };
 
         // Check if any subtiles have been defined and include them in the ob_vis_settings if so
@@ -188,9 +184,6 @@
 
         // if we need to style this object, e.g. because it's new or visualiation settings changed,
         // regenerate the specfic object shape with its settings
-<<<<<<< HEAD
-        if (style_object) {
-=======
         if (style_object || redraw_required) {
 
             // repopulate the agent list, when the visualization settings changed of an agent
@@ -199,7 +192,6 @@
                 pop_new_chat_dropdown = true;
             }
 
->>>>>>> 897252a5
             set_tile_dimensions(obj_element);
 
             // draw the object with the correct shape, size and colour
@@ -531,11 +523,6 @@
     var shape = document.createElement(element_type);
     shape.className = "shape";
 
-<<<<<<< HEAD
-    // coords of top left corner, such that it is centerd in our tile
-    shape.style.left = ((1 - size) * 0.5 * tile_size);
-    shape.style.top = ((1 - size) * 0.5 * tile_size);
-=======
     // use subtiles if they are defined and their location is valid
     if("subtiles" in obj_vis_settings
             && "subtile_loc" in obj_vis_settings
@@ -572,7 +559,6 @@
         // coords of top left corner, such that it is centered in our tile
         shape.style.left = ((1 - size) * 0.5 * tile_size) + "px";
         shape.style.top = ((1 - size) * 0.5 * tile_size) + "px";
->>>>>>> 897252a5
 
         // width and height of rectangle
         shape.style.width = size * tile_size + "px";
@@ -594,8 +580,6 @@
 
     // add the new shape
     obj_element.append(shape);
-<<<<<<< HEAD
-=======
 
     // check if we need to show a loading icon
     if (obj_vis_settings['busy']) {
@@ -621,7 +605,6 @@
         obj_element.append(selection_img);
     }
 
->>>>>>> 897252a5
     return shape;
 }
 
@@ -639,13 +622,6 @@
     var shape = document.createElement('div');
     shape.className = "shape";
 
-<<<<<<< HEAD
-    // coords of top left corner, such that it is centerd in our tile
-    shape.style.left = ((1 - size) * 0.5 * tile_size);
-    shape.style.top = ((1 - size) * 0.5 * tile_size);
-
-=======
->>>>>>> 897252a5
     // for a triangle, we set the content width/height to 0
     shape.style.width = 0;
     shape.style.height = 0;
@@ -710,8 +686,6 @@
 
     // add the new shape
     obj_element.append(shape);
-<<<<<<< HEAD
-=======
 
    // check if we need to show a loading icon
     if (obj_vis_settings['busy']) {
@@ -737,7 +711,6 @@
         obj_element.append(selection_img);
     }
 
->>>>>>> 897252a5
     return shape;
 }
 
