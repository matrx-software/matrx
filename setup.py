--- conflicted
+++ resolved
@@ -86,11 +86,7 @@
                + ' dist/* '
     else:
         print("Uploading to PyPi servers...")
-<<<<<<< HEAD
         cmd_ = 'python -m twine upload -u __token__ -p ' + token + ' dist/*'
-=======
-        cmd_ = 'python -m twine upload -u __token__ -p' + token + ' dist/*'
->>>>>>> 514a4127
     os.system(cmd_)
 
 
