--- conflicted
+++ resolved
@@ -1,14 +1,10 @@
 import datetime
 import requests
-<<<<<<< HEAD
 
 from agents.Agent import Agent
 from agents.HumanAgent import HumanAgent
+from collections import OrderedDict
 
-=======
-import sys
-from collections import OrderedDict
->>>>>>> 233db9be
 
 class Visualizer():
     '''
@@ -60,22 +56,14 @@
         """ Save the filtered agent state which we will visualize later on """
 
         # add state for specific entity with ID to states dict
-<<<<<<< HEAD
         if isinstance(inheritance_chain, list):
             for c in inheritance_chain:
                 if c == Agent.__name__:
-                    self.agent_states[id] = state
+                    self.agent_states[id] = self.__reorder_state_for_GUI(state)
                 elif c == HumanAgent.__name__:
-                    self.hu_ag_states[id] = state
+                    self.hu_ag_states[id] = self.__reorder_state_for_GUI(state)
         else:
-            self.god_state = state
-=======
-        if type == "god":
             self.god_state = self.__reorder_state_for_GUI(state)
-        elif type == "Agent":
-            self.agent_states[id] = self.__reorder_state_for_GUI(state)
-        elif type == "HumanAgent":
-            self.hu_ag_states[id] = self.__reorder_state_for_GUI(state)
 
 
     def __reorder_state_for_GUI(self, state):
@@ -105,9 +93,6 @@
             new_state[visDepth][objID] = obj
 
         return new_state
-
-
->>>>>>> 233db9be
 
     def update_guis(self, tick):
         """
