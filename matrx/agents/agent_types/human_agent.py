<<<<<<< HEAD
import warnings
=======
import copy
>>>>>>> 5eb8d1e3

from matrx.actions.object_actions import GrabObject, DropObject, RemoveObject
from matrx.actions.door_actions import OpenDoorAction, CloseDoorAction
from matrx.agents.agent_utils.state import State
from matrx.agents.agent_utils.state_tracker import StateTracker
from matrx.agents.agent_brain import AgentBrain
import numpy as np

from matrx.messages import Message


class HumanAgentBrain(AgentBrain):
    """ Creates an Human Agent which is an agent that can be controlled by a human.
    """

    def __init__(self, memorize_for_ticks=None, fov_occlusion=False, max_carry_objects=3,
                 grab_range=1, drop_range=1, door_range=1, remove_range=1):
        """ Creates an Human Agent which is an agent that can be controlled by a human.
        """
        super().__init__(memorize_for_ticks=memorize_for_ticks)
        self.__fov_occlusion = fov_occlusion
        if fov_occlusion:
            warnings.warn("FOV Occlusion is not yet fully implemented. Setting fov_occlusion to True has not effect.")
        self.__max_carry_objects = max_carry_objects
        self.__remove_range = remove_range
        self.__grab_range = grab_range
        self.__drop_range = drop_range
        self.__door_range = door_range
        self.__remove_range = remove_range

    def _factory_initialise(self, agent_name, agent_id, action_set, sense_capability, agent_properties,
                            customizable_properties, rnd_seed, callback_is_action_possible, key_action_map=None):
        """ Called by the WorldFactory to initialise this agent with all required properties in addition with any custom
        properties.
        This also sets the random number generator with a seed generated based on the random seed of the
        world that is generated.

        Note; This method should NOT be overridden!

        Parameters
        ----------
        agent_name : str
            The name of the agent.
        agent_id: str
            The unique ID given by the world to this agent's avatar. So the agent knows what body is his.
        action_set : List
            The list of action names this agent is allowed to perform.
        sense_capability : SenseCapability
            The SenseCapability of the agent denoting what it can see withing what range.
        agent_properties : dict
            The dictionary of properties containing all mandatory and custom properties.
        customizable_properties : list
            A list of keys in agent_properties that this agent is allowed to change.
        rnd_seed : int
            The random seed used to set the random number generator self.rng
        key_action_map : (optional, default, None)
            Maps user pressed keys (e.g. arrow key up) to a specific action. See this link for the available keys
            https://developer.mozilla.org/nl/docs/Web/API/KeyboardEvent/key/Key_Values
        """

        # The name of the agent with which it is also known in the world
        self.agent_name = agent_name

        # The id of the agent
        self.agent_id = agent_id

        # The names of the actions this agent is allowed to perform
        self.action_set = action_set

        # Setting the random seed and rng
        self.rnd_seed = rnd_seed
        self._set_rnd_seed(seed=rnd_seed)

        # The SenseCapability of the agent; what it can see and within what range
        self.sense_capability = sense_capability

        # Contains the agent_properties
        self.agent_properties = agent_properties

        # Specifies the keys of properties in self.agent_properties which can  be changed by this Agent in this file. If
        # it is not writable, it can only be  updated through performing an action which updates that property (done by
        # the environment).
        # NOTE: Changing which properties are writable cannot be done during runtime! Only in  the scenario manager
        self.keys_of_agent_writable_props = customizable_properties

        # A callback to the GridWorld instance that can check whether any action (with its arguments) will succeed and
        # if not why not (in the form of an ActionResult).
        self.__callback_is_action_possible = callback_is_action_possible

        # a list which maps user inputs to actions, defined in the scenario manager
        if key_action_map is None:
            self.key_action_map = {}
        else:
            self.key_action_map = key_action_map

        # Initializing the State object
        self._init_state()

    def _get_action(self, state, agent_properties, agent_id, user_input):
        """
        The function the environment calls. The environment receives this function object and calls it when it is time
        for this agent to select an action.

        The function overwrites the default get_action() function for normal agents,
        and instead executes the action commanded by the user, which is received
        via the api from e.g. a visualization interface.

        Note; This method should NOT be overridden!

        Parameters
        ----------
        state : dict
            A state description containing all properties of EnvObject that are within a certain range as defined by
            self.sense_capability. It is a list of properties in a dictionary
        agent_properties : dict
            The properties of the agent, which might have been changed by the environment as a result of actions of
            this or other agents.
        agent_id : str
            the ID of this agent
        user_input : list
            any user input given by the user for this human agent via the api

        Returns
        -------
         filtered_state : dict
            The filtered state of this agent
        agent_properties : dict
            the agent properties which the agent might have changed,
        action : str
            an action string, which is the class name of one of the actions in the Action package.
        action_kwargs : dict
            Keyword arguments for the action

        """
        # Process any properties of this agent which were updated in the environment as a result of
        # actions
        self.agent_properties = agent_properties

        # first filter the state to only show things this particular agent can see
        filtered_state = self.filter_observations(state)

        # only keep user input which is actually connected to an agent action
        usrinput = self.filter_user_input(user_input)

        # Call the method that decides on an action
        action, action_kwargs = self.decide_on_action(filtered_state, usrinput)

        # Store the action so in the next call the agent still knows what it did
        self.previous_action = action

        # Return the filtered state, the (updated) properties, the intended actions and any keyword arguments for that
        # action if needed.
        return filtered_state, self.agent_properties, action, action_kwargs

    def decide_on_action(self, state, user_input):
        """ Contains the decision logic of the agent.

        This method determines what action the human agent will perform. The GridWorld is responsible for deciding when
        an agent can perform an action again, if so this method is called for each agent. Two things need to be
        determined, which action and with what arguments.

        The action is returned simply as the class name (as a string), and the action arguments as a dictionary with the
        keys the names of the keyword arguments. An argument that is always possible is that of action_duration, which
        denotes how many ticks this action should take (e.g. a duration of 1, makes sure the agent has to wait 1 tick).

        Note; this function of the human_agent_brain overwrites the decide_on_action() function of the default agent,
        also providing the user input.


        Parameters
        ==========
        state : dict
            A state description containing all properties of EnvObject that are within a certain range as
            defined by self.sense_capability. It is a list of properties in a dictionary

        user_input : list
            A dictionary containing the key presses of the user, intended for controlling thus human agent.

        Returns
        =======
        action_name : str
            A string of the class name of an action that is also in self.action_set. To ensure backwards compatibility
            you could use Action.__name__ where Action is the intended action.

        action_args : dict
            A dictionary with keys any action arguments and as values the actual argument values. If a required argument
            is missing an exception is raised, if an argument that is not used by that action a warning is printed. The
            argument applicable to all action is `action_duration`, which sets the number ticks the agent is put on hold
            by the GridWorld until the action's world mutation is actual performed and the agent can perform a new
            action (a value of 0 is no wait, 1 means to wait 1 tick, etc.).
        """

        action_kwargs = {}

        # if no keys were pressed, do nothing
        if user_input is None or user_input == []:
            return None, {}

        # take the latest pressed key (for now), and fetch the action associated with that key
        pressed_keys = user_input[-1]
        action = self.key_action_map[pressed_keys]

        # if the user chose a grab action, choose an object within a grab_range of 1
        if action == GrabObject.__name__:
            # Assign it to the arguments list
            action_kwargs['grab_range'] = self.__grab_range  # Set grab range
            action_kwargs['max_objects'] = self.__max_carry_objects  # Set max amount of objects
            action_kwargs['object_id'] = None

            obj_id = self.__select_random_obj_in_range(state, range_=self.__grab_range, property_to_check="is_movable")
            action_kwargs['object_id'] = obj_id

        # If the user chose to drop an object in its inventory
        elif action == DropObject.__name__:
            # Assign it to the arguments list
            action_kwargs['drop_range'] = self.__drop_range  # Set drop range

        # If the user chose to remove an object
        elif action == RemoveObject.__name__:
            # Assign it to the arguments list
            action_kwargs['remove_range'] = self.__remove_range  # Set drop range

            obj_id = self.__select_random_obj_in_range(state, range_=self.__remove_range, property_to_check="is_movable")
            action_kwargs['object_id'] = obj_id

        # if the user chose to do an open or close door action, find a door to open/close within range
        elif action == OpenDoorAction.__name__ or action == CloseDoorAction.__name__:
            action_kwargs['door_range'] = self.__door_range
            action_kwargs['object_id'] = None

            # Get all doors from the perceived objects
            objects = list(state.keys())
            doors = [obj for obj in objects if 'is_open' in state[obj]]

            # get all doors within range
            doors_in_range = []
            for object_id in doors:
                # Select range as just enough to grab that object
                dist = int(np.ceil(np.linalg.norm(
                    np.array(state[object_id]['location']) - np.array(
                        state[self.agent_id]['location']))))
                if dist <= action_kwargs['door_range']:
                    doors_in_range.append(object_id)

            # choose a random door within range
            if len(doors_in_range) > 0:
                action_kwargs['object_id'] = self.rnd_gen.choice(doors_in_range)

        return action, action_kwargs

    def filter_observations(self, state):
        """
        All our agent work through the OODA-loop paradigm; first you observe, then you orient/pre-process, followed by
        a decision process of an action after which we act upon the action.

        However, as a human agent is controlled by a human, only the observe part is executed.

        This is the Observe phase. In this phase you filter the state further to only those properties the agent is
        actually SUPPOSED to see. Since the grid world returns ALL properties of ALL objects within a certain range(s),
        but perhaps some objects are obscured because they are behind walls, or an agent is not able to see some
        properties an certain objects.

        This filtering is what you do here.

        Parameters
        ----------
        state : dict
            A state description containing all properties of EnvObject that are within a certain range as
            defined by self.sense_capability. It is a list of properties in a dictionary

        Returns
        -------
         filtered_state : dict
            The filtered state of this agent

        """
        return state

    def filter_user_input(self, user_input):
        """ From the received userinput, only keep those which are actually connected to a specific agent action.

        Parameters
        ----------
        user_input : list
            A dictionary containing the key presses of the user, intended for controlling thus human agent.

        """

        # read messages and remove them
        for message in list(self.received_messages):
            print("Received message:", message)
            self.received_messages.remove(message)

        if user_input is None:
            return []
        possible_key_presses = list(self.key_action_map.keys())
        return list(set(possible_key_presses) & set(user_input))

    def create_context_menu_for_self(self, clicked_object_id, click_location, self_selected):
        """ Generate options for a context menu for a specific object/location which the user controlling this
        human agent opened.

        For the default MATRX visualization, the context menu is opened by right clicking on an object. This function
        should generate a list of options (actions, messages, or something else) which relate to that object.
        Each option is in the shape of a text shown in the context menu, and a message which is send to this agent if
        the user actually clicks that context menu option.

        Parameters
        ----------
        clicked_object_id : str
            A string indicating the ID of an object. Is None if the user clicked on a background tile (which has no ID).
        click_location : list
            A list containing the [x,y] coordinates of the object on which the user right clicked.
        self_selected : bool
            Describes if the current human agent being controlled by the user was selected or not before opening the
            context menu. Depending on this, you might pass back a different context menu in this function.
            E.g. option 1: no-one selected + right click is the same as self selected + right click: both open the
            current agent's context menu.
            option 2: self selected + right click opens our own context menu, no one selected + right click gives a
            context menu with commands for the entire TEAM.

        Returns
        -------
         context_menu : list
            A list containing context menu items. Each context menu item is a dict with a 'OptionText' key, which is
            the text shown in the menu for the option, and a 'Message' key, which is the message instance that is sent
            to this agent when the user clicks on the context menu option.
        """
        print("Context menu self with self selected:", self_selected)

        context_menu = []

        for action in self.action_set:

            context_menu.append({
                "OptionText": f"Do action: {action}",
                "Message": Message(content=action, from_id=self.agent_id, to_id=self.agent_id)
            })

        return context_menu


    def create_context_menu_for_other(self, agent_id_who_clicked, clicked_object_id, click_location):
        """ Generate options for a context menu for a specific object/location that a user NOT controlling this
        human agent opened.

        Thus: another human agent selected this agent, opened a context menu by right clicking on an object or location.
        This function is called. It should return actions, messages, or other info for what this agent can do for that
        object / location.

        Example usecase: tasking another agent that is not yourself, e.g. to move an object.

        For the default MATRX visualization, the context menu is opened by right clicking on an object. This function
        should generate a list of options (actions, messages, or something else) which relate to that object or location.
        Each option is in the shape of a text shown in the context menu, and a message which is send to this agent if
        the user actually clicks that context menu option.

        Parameters
        ----------
        agent_id_who_clicked : str
            The ID of the (human) agent that selected this agent and requested for a context menu.
        clicked_object_id : str
            A string indicating the ID of an object. Is None if the user clicked on a background tile (which has no ID).
        click_location : list
            A list containing the [x,y] coordinates of the object on which the user right clicked.

        Returns
        -------
         context_menu : list
            A list containing context menu items. Each context menu item is a dict with a 'OptionText' key, which is
            the text shown in the menu for the option, and a 'Message' key, which is the message instance that is sent
            to this agent when the user clicks on the context menu option.
        """
        print("Context menu other")
        context_menu = []

        # Generate a context menu option for every action
        for action in self.action_set:
            context_menu.append({
                "OptionText": f"Do action: {action}",
                "Message": Message(content=action, from_id=clicked_object_id, to_id=self.agent_id)
            })
        return context_menu



    def __select_random_obj_in_range(self, state, range_, property_to_check=None):

        # Get all perceived objects
        object_ids = list(state.keys())

        # Remove world from state
        object_ids.remove("World")

        # Remove self
        object_ids.remove(self.agent_id)

        # Remove all (human)agents
        object_ids = [obj_id for obj_id in object_ids if "AgentBrain" not in state[obj_id]['class_inheritance'] and
                      "AgentBody" not in state[obj_id]['class_inheritance']]

        # find objects in range
        object_in_range = []
        for object_id in object_ids:

            # Select range as just enough to grab that object
            dist = int(np.ceil(np.linalg.norm(np.array(state[object_id]['location'])
                                              - np.array(state[self.agent_id]['location']))))
            if dist <= range_:
                # check for any properties specifically specified by the user
                if property_to_check is not None:
                    if property_to_check in state[object_id] and state[object_id][property_to_check]:
                        object_in_range.append(object_id)
                else:
                    object_in_range.append(object_id)

        # Select an object if there are any in range
        if object_in_range:
            object_id = self.rnd_gen.choice(object_in_range)
        else:
            object_id = None

        return object_id


<|MERGE_RESOLUTION|>--- conflicted
+++ resolved
@@ -1,430 +1,427 @@
-<<<<<<< HEAD
-import warnings
-=======
-import copy
->>>>>>> 5eb8d1e3
-
-from matrx.actions.object_actions import GrabObject, DropObject, RemoveObject
-from matrx.actions.door_actions import OpenDoorAction, CloseDoorAction
-from matrx.agents.agent_utils.state import State
-from matrx.agents.agent_utils.state_tracker import StateTracker
-from matrx.agents.agent_brain import AgentBrain
-import numpy as np
-
-from matrx.messages import Message
-
-
-class HumanAgentBrain(AgentBrain):
-    """ Creates an Human Agent which is an agent that can be controlled by a human.
-    """
-
-    def __init__(self, memorize_for_ticks=None, fov_occlusion=False, max_carry_objects=3,
-                 grab_range=1, drop_range=1, door_range=1, remove_range=1):
-        """ Creates an Human Agent which is an agent that can be controlled by a human.
-        """
-        super().__init__(memorize_for_ticks=memorize_for_ticks)
-        self.__fov_occlusion = fov_occlusion
-        if fov_occlusion:
-            warnings.warn("FOV Occlusion is not yet fully implemented. Setting fov_occlusion to True has not effect.")
-        self.__max_carry_objects = max_carry_objects
-        self.__remove_range = remove_range
-        self.__grab_range = grab_range
-        self.__drop_range = drop_range
-        self.__door_range = door_range
-        self.__remove_range = remove_range
-
-    def _factory_initialise(self, agent_name, agent_id, action_set, sense_capability, agent_properties,
-                            customizable_properties, rnd_seed, callback_is_action_possible, key_action_map=None):
-        """ Called by the WorldFactory to initialise this agent with all required properties in addition with any custom
-        properties.
-        This also sets the random number generator with a seed generated based on the random seed of the
-        world that is generated.
-
-        Note; This method should NOT be overridden!
-
-        Parameters
-        ----------
-        agent_name : str
-            The name of the agent.
-        agent_id: str
-            The unique ID given by the world to this agent's avatar. So the agent knows what body is his.
-        action_set : List
-            The list of action names this agent is allowed to perform.
-        sense_capability : SenseCapability
-            The SenseCapability of the agent denoting what it can see withing what range.
-        agent_properties : dict
-            The dictionary of properties containing all mandatory and custom properties.
-        customizable_properties : list
-            A list of keys in agent_properties that this agent is allowed to change.
-        rnd_seed : int
-            The random seed used to set the random number generator self.rng
-        key_action_map : (optional, default, None)
-            Maps user pressed keys (e.g. arrow key up) to a specific action. See this link for the available keys
-            https://developer.mozilla.org/nl/docs/Web/API/KeyboardEvent/key/Key_Values
-        """
-
-        # The name of the agent with which it is also known in the world
-        self.agent_name = agent_name
-
-        # The id of the agent
-        self.agent_id = agent_id
-
-        # The names of the actions this agent is allowed to perform
-        self.action_set = action_set
-
-        # Setting the random seed and rng
-        self.rnd_seed = rnd_seed
-        self._set_rnd_seed(seed=rnd_seed)
-
-        # The SenseCapability of the agent; what it can see and within what range
-        self.sense_capability = sense_capability
-
-        # Contains the agent_properties
-        self.agent_properties = agent_properties
-
-        # Specifies the keys of properties in self.agent_properties which can  be changed by this Agent in this file. If
-        # it is not writable, it can only be  updated through performing an action which updates that property (done by
-        # the environment).
-        # NOTE: Changing which properties are writable cannot be done during runtime! Only in  the scenario manager
-        self.keys_of_agent_writable_props = customizable_properties
-
-        # A callback to the GridWorld instance that can check whether any action (with its arguments) will succeed and
-        # if not why not (in the form of an ActionResult).
-        self.__callback_is_action_possible = callback_is_action_possible
-
-        # a list which maps user inputs to actions, defined in the scenario manager
-        if key_action_map is None:
-            self.key_action_map = {}
-        else:
-            self.key_action_map = key_action_map
-
-        # Initializing the State object
-        self._init_state()
-
-    def _get_action(self, state, agent_properties, agent_id, user_input):
-        """
-        The function the environment calls. The environment receives this function object and calls it when it is time
-        for this agent to select an action.
-
-        The function overwrites the default get_action() function for normal agents,
-        and instead executes the action commanded by the user, which is received
-        via the api from e.g. a visualization interface.
-
-        Note; This method should NOT be overridden!
-
-        Parameters
-        ----------
-        state : dict
-            A state description containing all properties of EnvObject that are within a certain range as defined by
-            self.sense_capability. It is a list of properties in a dictionary
-        agent_properties : dict
-            The properties of the agent, which might have been changed by the environment as a result of actions of
-            this or other agents.
-        agent_id : str
-            the ID of this agent
-        user_input : list
-            any user input given by the user for this human agent via the api
-
-        Returns
-        -------
-         filtered_state : dict
-            The filtered state of this agent
-        agent_properties : dict
-            the agent properties which the agent might have changed,
-        action : str
-            an action string, which is the class name of one of the actions in the Action package.
-        action_kwargs : dict
-            Keyword arguments for the action
-
-        """
-        # Process any properties of this agent which were updated in the environment as a result of
-        # actions
-        self.agent_properties = agent_properties
-
-        # first filter the state to only show things this particular agent can see
-        filtered_state = self.filter_observations(state)
-
-        # only keep user input which is actually connected to an agent action
-        usrinput = self.filter_user_input(user_input)
-
-        # Call the method that decides on an action
-        action, action_kwargs = self.decide_on_action(filtered_state, usrinput)
-
-        # Store the action so in the next call the agent still knows what it did
-        self.previous_action = action
-
-        # Return the filtered state, the (updated) properties, the intended actions and any keyword arguments for that
-        # action if needed.
-        return filtered_state, self.agent_properties, action, action_kwargs
-
-    def decide_on_action(self, state, user_input):
-        """ Contains the decision logic of the agent.
-
-        This method determines what action the human agent will perform. The GridWorld is responsible for deciding when
-        an agent can perform an action again, if so this method is called for each agent. Two things need to be
-        determined, which action and with what arguments.
-
-        The action is returned simply as the class name (as a string), and the action arguments as a dictionary with the
-        keys the names of the keyword arguments. An argument that is always possible is that of action_duration, which
-        denotes how many ticks this action should take (e.g. a duration of 1, makes sure the agent has to wait 1 tick).
-
-        Note; this function of the human_agent_brain overwrites the decide_on_action() function of the default agent,
-        also providing the user input.
-
-
-        Parameters
-        ==========
-        state : dict
-            A state description containing all properties of EnvObject that are within a certain range as
-            defined by self.sense_capability. It is a list of properties in a dictionary
-
-        user_input : list
-            A dictionary containing the key presses of the user, intended for controlling thus human agent.
-
-        Returns
-        =======
-        action_name : str
-            A string of the class name of an action that is also in self.action_set. To ensure backwards compatibility
-            you could use Action.__name__ where Action is the intended action.
-
-        action_args : dict
-            A dictionary with keys any action arguments and as values the actual argument values. If a required argument
-            is missing an exception is raised, if an argument that is not used by that action a warning is printed. The
-            argument applicable to all action is `action_duration`, which sets the number ticks the agent is put on hold
-            by the GridWorld until the action's world mutation is actual performed and the agent can perform a new
-            action (a value of 0 is no wait, 1 means to wait 1 tick, etc.).
-        """
-
-        action_kwargs = {}
-
-        # if no keys were pressed, do nothing
-        if user_input is None or user_input == []:
-            return None, {}
-
-        # take the latest pressed key (for now), and fetch the action associated with that key
-        pressed_keys = user_input[-1]
-        action = self.key_action_map[pressed_keys]
-
-        # if the user chose a grab action, choose an object within a grab_range of 1
-        if action == GrabObject.__name__:
-            # Assign it to the arguments list
-            action_kwargs['grab_range'] = self.__grab_range  # Set grab range
-            action_kwargs['max_objects'] = self.__max_carry_objects  # Set max amount of objects
-            action_kwargs['object_id'] = None
-
-            obj_id = self.__select_random_obj_in_range(state, range_=self.__grab_range, property_to_check="is_movable")
-            action_kwargs['object_id'] = obj_id
-
-        # If the user chose to drop an object in its inventory
-        elif action == DropObject.__name__:
-            # Assign it to the arguments list
-            action_kwargs['drop_range'] = self.__drop_range  # Set drop range
-
-        # If the user chose to remove an object
-        elif action == RemoveObject.__name__:
-            # Assign it to the arguments list
-            action_kwargs['remove_range'] = self.__remove_range  # Set drop range
-
-            obj_id = self.__select_random_obj_in_range(state, range_=self.__remove_range, property_to_check="is_movable")
-            action_kwargs['object_id'] = obj_id
-
-        # if the user chose to do an open or close door action, find a door to open/close within range
-        elif action == OpenDoorAction.__name__ or action == CloseDoorAction.__name__:
-            action_kwargs['door_range'] = self.__door_range
-            action_kwargs['object_id'] = None
-
-            # Get all doors from the perceived objects
-            objects = list(state.keys())
-            doors = [obj for obj in objects if 'is_open' in state[obj]]
-
-            # get all doors within range
-            doors_in_range = []
-            for object_id in doors:
-                # Select range as just enough to grab that object
-                dist = int(np.ceil(np.linalg.norm(
-                    np.array(state[object_id]['location']) - np.array(
-                        state[self.agent_id]['location']))))
-                if dist <= action_kwargs['door_range']:
-                    doors_in_range.append(object_id)
-
-            # choose a random door within range
-            if len(doors_in_range) > 0:
-                action_kwargs['object_id'] = self.rnd_gen.choice(doors_in_range)
-
-        return action, action_kwargs
-
-    def filter_observations(self, state):
-        """
-        All our agent work through the OODA-loop paradigm; first you observe, then you orient/pre-process, followed by
-        a decision process of an action after which we act upon the action.
-
-        However, as a human agent is controlled by a human, only the observe part is executed.
-
-        This is the Observe phase. In this phase you filter the state further to only those properties the agent is
-        actually SUPPOSED to see. Since the grid world returns ALL properties of ALL objects within a certain range(s),
-        but perhaps some objects are obscured because they are behind walls, or an agent is not able to see some
-        properties an certain objects.
-
-        This filtering is what you do here.
-
-        Parameters
-        ----------
-        state : dict
-            A state description containing all properties of EnvObject that are within a certain range as
-            defined by self.sense_capability. It is a list of properties in a dictionary
-
-        Returns
-        -------
-         filtered_state : dict
-            The filtered state of this agent
-
-        """
-        return state
-
-    def filter_user_input(self, user_input):
-        """ From the received userinput, only keep those which are actually connected to a specific agent action.
-
-        Parameters
-        ----------
-        user_input : list
-            A dictionary containing the key presses of the user, intended for controlling thus human agent.
-
-        """
-
-        # read messages and remove them
-        for message in list(self.received_messages):
-            print("Received message:", message)
-            self.received_messages.remove(message)
-
-        if user_input is None:
-            return []
-        possible_key_presses = list(self.key_action_map.keys())
-        return list(set(possible_key_presses) & set(user_input))
-
-    def create_context_menu_for_self(self, clicked_object_id, click_location, self_selected):
-        """ Generate options for a context menu for a specific object/location which the user controlling this
-        human agent opened.
-
-        For the default MATRX visualization, the context menu is opened by right clicking on an object. This function
-        should generate a list of options (actions, messages, or something else) which relate to that object.
-        Each option is in the shape of a text shown in the context menu, and a message which is send to this agent if
-        the user actually clicks that context menu option.
-
-        Parameters
-        ----------
-        clicked_object_id : str
-            A string indicating the ID of an object. Is None if the user clicked on a background tile (which has no ID).
-        click_location : list
-            A list containing the [x,y] coordinates of the object on which the user right clicked.
-        self_selected : bool
-            Describes if the current human agent being controlled by the user was selected or not before opening the
-            context menu. Depending on this, you might pass back a different context menu in this function.
-            E.g. option 1: no-one selected + right click is the same as self selected + right click: both open the
-            current agent's context menu.
-            option 2: self selected + right click opens our own context menu, no one selected + right click gives a
-            context menu with commands for the entire TEAM.
-
-        Returns
-        -------
-         context_menu : list
-            A list containing context menu items. Each context menu item is a dict with a 'OptionText' key, which is
-            the text shown in the menu for the option, and a 'Message' key, which is the message instance that is sent
-            to this agent when the user clicks on the context menu option.
-        """
-        print("Context menu self with self selected:", self_selected)
-
-        context_menu = []
-
-        for action in self.action_set:
-
-            context_menu.append({
-                "OptionText": f"Do action: {action}",
-                "Message": Message(content=action, from_id=self.agent_id, to_id=self.agent_id)
-            })
-
-        return context_menu
-
-
-    def create_context_menu_for_other(self, agent_id_who_clicked, clicked_object_id, click_location):
-        """ Generate options for a context menu for a specific object/location that a user NOT controlling this
-        human agent opened.
-
-        Thus: another human agent selected this agent, opened a context menu by right clicking on an object or location.
-        This function is called. It should return actions, messages, or other info for what this agent can do for that
-        object / location.
-
-        Example usecase: tasking another agent that is not yourself, e.g. to move an object.
-
-        For the default MATRX visualization, the context menu is opened by right clicking on an object. This function
-        should generate a list of options (actions, messages, or something else) which relate to that object or location.
-        Each option is in the shape of a text shown in the context menu, and a message which is send to this agent if
-        the user actually clicks that context menu option.
-
-        Parameters
-        ----------
-        agent_id_who_clicked : str
-            The ID of the (human) agent that selected this agent and requested for a context menu.
-        clicked_object_id : str
-            A string indicating the ID of an object. Is None if the user clicked on a background tile (which has no ID).
-        click_location : list
-            A list containing the [x,y] coordinates of the object on which the user right clicked.
-
-        Returns
-        -------
-         context_menu : list
-            A list containing context menu items. Each context menu item is a dict with a 'OptionText' key, which is
-            the text shown in the menu for the option, and a 'Message' key, which is the message instance that is sent
-            to this agent when the user clicks on the context menu option.
-        """
-        print("Context menu other")
-        context_menu = []
-
-        # Generate a context menu option for every action
-        for action in self.action_set:
-            context_menu.append({
-                "OptionText": f"Do action: {action}",
-                "Message": Message(content=action, from_id=clicked_object_id, to_id=self.agent_id)
-            })
-        return context_menu
-
-
-
-    def __select_random_obj_in_range(self, state, range_, property_to_check=None):
-
-        # Get all perceived objects
-        object_ids = list(state.keys())
-
-        # Remove world from state
-        object_ids.remove("World")
-
-        # Remove self
-        object_ids.remove(self.agent_id)
-
-        # Remove all (human)agents
-        object_ids = [obj_id for obj_id in object_ids if "AgentBrain" not in state[obj_id]['class_inheritance'] and
-                      "AgentBody" not in state[obj_id]['class_inheritance']]
-
-        # find objects in range
-        object_in_range = []
-        for object_id in object_ids:
-
-            # Select range as just enough to grab that object
-            dist = int(np.ceil(np.linalg.norm(np.array(state[object_id]['location'])
-                                              - np.array(state[self.agent_id]['location']))))
-            if dist <= range_:
-                # check for any properties specifically specified by the user
-                if property_to_check is not None:
-                    if property_to_check in state[object_id] and state[object_id][property_to_check]:
-                        object_in_range.append(object_id)
-                else:
-                    object_in_range.append(object_id)
-
-        # Select an object if there are any in range
-        if object_in_range:
-            object_id = self.rnd_gen.choice(object_in_range)
-        else:
-            object_id = None
-
-        return object_id
-
-
+import warnings
+import copy
+
+from matrx.actions.object_actions import GrabObject, DropObject, RemoveObject
+from matrx.actions.door_actions import OpenDoorAction, CloseDoorAction
+from matrx.agents.agent_utils.state import State
+from matrx.agents.agent_utils.state_tracker import StateTracker
+from matrx.agents.agent_brain import AgentBrain
+import numpy as np
+
+from matrx.messages import Message
+
+
+class HumanAgentBrain(AgentBrain):
+    """ Creates an Human Agent which is an agent that can be controlled by a human.
+    """
+
+    def __init__(self, memorize_for_ticks=None, fov_occlusion=False, max_carry_objects=3,
+                 grab_range=1, drop_range=1, door_range=1, remove_range=1):
+        """ Creates an Human Agent which is an agent that can be controlled by a human.
+        """
+        super().__init__(memorize_for_ticks=memorize_for_ticks)
+        self.__fov_occlusion = fov_occlusion
+        if fov_occlusion:
+            warnings.warn("FOV Occlusion is not yet fully implemented. Setting fov_occlusion to True has not effect.")
+        self.__max_carry_objects = max_carry_objects
+        self.__remove_range = remove_range
+        self.__grab_range = grab_range
+        self.__drop_range = drop_range
+        self.__door_range = door_range
+        self.__remove_range = remove_range
+
+    def _factory_initialise(self, agent_name, agent_id, action_set, sense_capability, agent_properties,
+                            customizable_properties, rnd_seed, callback_is_action_possible, key_action_map=None):
+        """ Called by the WorldFactory to initialise this agent with all required properties in addition with any custom
+        properties.
+        This also sets the random number generator with a seed generated based on the random seed of the
+        world that is generated.
+
+        Note; This method should NOT be overridden!
+
+        Parameters
+        ----------
+        agent_name : str
+            The name of the agent.
+        agent_id: str
+            The unique ID given by the world to this agent's avatar. So the agent knows what body is his.
+        action_set : List
+            The list of action names this agent is allowed to perform.
+        sense_capability : SenseCapability
+            The SenseCapability of the agent denoting what it can see withing what range.
+        agent_properties : dict
+            The dictionary of properties containing all mandatory and custom properties.
+        customizable_properties : list
+            A list of keys in agent_properties that this agent is allowed to change.
+        rnd_seed : int
+            The random seed used to set the random number generator self.rng
+        key_action_map : (optional, default, None)
+            Maps user pressed keys (e.g. arrow key up) to a specific action. See this link for the available keys
+            https://developer.mozilla.org/nl/docs/Web/API/KeyboardEvent/key/Key_Values
+        """
+
+        # The name of the agent with which it is also known in the world
+        self.agent_name = agent_name
+
+        # The id of the agent
+        self.agent_id = agent_id
+
+        # The names of the actions this agent is allowed to perform
+        self.action_set = action_set
+
+        # Setting the random seed and rng
+        self.rnd_seed = rnd_seed
+        self._set_rnd_seed(seed=rnd_seed)
+
+        # The SenseCapability of the agent; what it can see and within what range
+        self.sense_capability = sense_capability
+
+        # Contains the agent_properties
+        self.agent_properties = agent_properties
+
+        # Specifies the keys of properties in self.agent_properties which can  be changed by this Agent in this file. If
+        # it is not writable, it can only be  updated through performing an action which updates that property (done by
+        # the environment).
+        # NOTE: Changing which properties are writable cannot be done during runtime! Only in  the scenario manager
+        self.keys_of_agent_writable_props = customizable_properties
+
+        # A callback to the GridWorld instance that can check whether any action (with its arguments) will succeed and
+        # if not why not (in the form of an ActionResult).
+        self.__callback_is_action_possible = callback_is_action_possible
+
+        # a list which maps user inputs to actions, defined in the scenario manager
+        if key_action_map is None:
+            self.key_action_map = {}
+        else:
+            self.key_action_map = key_action_map
+
+        # Initializing the State object
+        self._init_state()
+
+    def _get_action(self, state, agent_properties, agent_id, user_input):
+        """
+        The function the environment calls. The environment receives this function object and calls it when it is time
+        for this agent to select an action.
+
+        The function overwrites the default get_action() function for normal agents,
+        and instead executes the action commanded by the user, which is received
+        via the api from e.g. a visualization interface.
+
+        Note; This method should NOT be overridden!
+
+        Parameters
+        ----------
+        state : dict
+            A state description containing all properties of EnvObject that are within a certain range as defined by
+            self.sense_capability. It is a list of properties in a dictionary
+        agent_properties : dict
+            The properties of the agent, which might have been changed by the environment as a result of actions of
+            this or other agents.
+        agent_id : str
+            the ID of this agent
+        user_input : list
+            any user input given by the user for this human agent via the api
+
+        Returns
+        -------
+         filtered_state : dict
+            The filtered state of this agent
+        agent_properties : dict
+            the agent properties which the agent might have changed,
+        action : str
+            an action string, which is the class name of one of the actions in the Action package.
+        action_kwargs : dict
+            Keyword arguments for the action
+
+        """
+        # Process any properties of this agent which were updated in the environment as a result of
+        # actions
+        self.agent_properties = agent_properties
+
+        # first filter the state to only show things this particular agent can see
+        filtered_state = self.filter_observations(state)
+
+        # only keep user input which is actually connected to an agent action
+        usrinput = self.filter_user_input(user_input)
+
+        # Call the method that decides on an action
+        action, action_kwargs = self.decide_on_action(filtered_state, usrinput)
+
+        # Store the action so in the next call the agent still knows what it did
+        self.previous_action = action
+
+        # Return the filtered state, the (updated) properties, the intended actions and any keyword arguments for that
+        # action if needed.
+        return filtered_state, self.agent_properties, action, action_kwargs
+
+    def decide_on_action(self, state, user_input):
+        """ Contains the decision logic of the agent.
+
+        This method determines what action the human agent will perform. The GridWorld is responsible for deciding when
+        an agent can perform an action again, if so this method is called for each agent. Two things need to be
+        determined, which action and with what arguments.
+
+        The action is returned simply as the class name (as a string), and the action arguments as a dictionary with the
+        keys the names of the keyword arguments. An argument that is always possible is that of action_duration, which
+        denotes how many ticks this action should take (e.g. a duration of 1, makes sure the agent has to wait 1 tick).
+
+        Note; this function of the human_agent_brain overwrites the decide_on_action() function of the default agent,
+        also providing the user input.
+
+
+        Parameters
+        ==========
+        state : dict
+            A state description containing all properties of EnvObject that are within a certain range as
+            defined by self.sense_capability. It is a list of properties in a dictionary
+
+        user_input : list
+            A dictionary containing the key presses of the user, intended for controlling thus human agent.
+
+        Returns
+        =======
+        action_name : str
+            A string of the class name of an action that is also in self.action_set. To ensure backwards compatibility
+            you could use Action.__name__ where Action is the intended action.
+
+        action_args : dict
+            A dictionary with keys any action arguments and as values the actual argument values. If a required argument
+            is missing an exception is raised, if an argument that is not used by that action a warning is printed. The
+            argument applicable to all action is `action_duration`, which sets the number ticks the agent is put on hold
+            by the GridWorld until the action's world mutation is actual performed and the agent can perform a new
+            action (a value of 0 is no wait, 1 means to wait 1 tick, etc.).
+        """
+
+        action_kwargs = {}
+
+        # if no keys were pressed, do nothing
+        if user_input is None or user_input == []:
+            return None, {}
+
+        # take the latest pressed key (for now), and fetch the action associated with that key
+        pressed_keys = user_input[-1]
+        action = self.key_action_map[pressed_keys]
+
+        # if the user chose a grab action, choose an object within a grab_range of 1
+        if action == GrabObject.__name__:
+            # Assign it to the arguments list
+            action_kwargs['grab_range'] = self.__grab_range  # Set grab range
+            action_kwargs['max_objects'] = self.__max_carry_objects  # Set max amount of objects
+            action_kwargs['object_id'] = None
+
+            obj_id = self.__select_random_obj_in_range(state, range_=self.__grab_range, property_to_check="is_movable")
+            action_kwargs['object_id'] = obj_id
+
+        # If the user chose to drop an object in its inventory
+        elif action == DropObject.__name__:
+            # Assign it to the arguments list
+            action_kwargs['drop_range'] = self.__drop_range  # Set drop range
+
+        # If the user chose to remove an object
+        elif action == RemoveObject.__name__:
+            # Assign it to the arguments list
+            action_kwargs['remove_range'] = self.__remove_range  # Set drop range
+
+            obj_id = self.__select_random_obj_in_range(state, range_=self.__remove_range, property_to_check="is_movable")
+            action_kwargs['object_id'] = obj_id
+
+        # if the user chose to do an open or close door action, find a door to open/close within range
+        elif action == OpenDoorAction.__name__ or action == CloseDoorAction.__name__:
+            action_kwargs['door_range'] = self.__door_range
+            action_kwargs['object_id'] = None
+
+            # Get all doors from the perceived objects
+            objects = list(state.keys())
+            doors = [obj for obj in objects if 'is_open' in state[obj]]
+
+            # get all doors within range
+            doors_in_range = []
+            for object_id in doors:
+                # Select range as just enough to grab that object
+                dist = int(np.ceil(np.linalg.norm(
+                    np.array(state[object_id]['location']) - np.array(
+                        state[self.agent_id]['location']))))
+                if dist <= action_kwargs['door_range']:
+                    doors_in_range.append(object_id)
+
+            # choose a random door within range
+            if len(doors_in_range) > 0:
+                action_kwargs['object_id'] = self.rnd_gen.choice(doors_in_range)
+
+        return action, action_kwargs
+
+    def filter_observations(self, state):
+        """
+        All our agent work through the OODA-loop paradigm; first you observe, then you orient/pre-process, followed by
+        a decision process of an action after which we act upon the action.
+
+        However, as a human agent is controlled by a human, only the observe part is executed.
+
+        This is the Observe phase. In this phase you filter the state further to only those properties the agent is
+        actually SUPPOSED to see. Since the grid world returns ALL properties of ALL objects within a certain range(s),
+        but perhaps some objects are obscured because they are behind walls, or an agent is not able to see some
+        properties an certain objects.
+
+        This filtering is what you do here.
+
+        Parameters
+        ----------
+        state : dict
+            A state description containing all properties of EnvObject that are within a certain range as
+            defined by self.sense_capability. It is a list of properties in a dictionary
+
+        Returns
+        -------
+         filtered_state : dict
+            The filtered state of this agent
+
+        """
+        return state
+
+    def filter_user_input(self, user_input):
+        """ From the received userinput, only keep those which are actually connected to a specific agent action.
+
+        Parameters
+        ----------
+        user_input : list
+            A dictionary containing the key presses of the user, intended for controlling thus human agent.
+
+        """
+
+        # read messages and remove them
+        for message in list(self.received_messages):
+            print("Received message:", message)
+            self.received_messages.remove(message)
+
+        if user_input is None:
+            return []
+        possible_key_presses = list(self.key_action_map.keys())
+        return list(set(possible_key_presses) & set(user_input))
+
+    def create_context_menu_for_self(self, clicked_object_id, click_location, self_selected):
+        """ Generate options for a context menu for a specific object/location which the user controlling this
+        human agent opened.
+
+        For the default MATRX visualization, the context menu is opened by right clicking on an object. This function
+        should generate a list of options (actions, messages, or something else) which relate to that object.
+        Each option is in the shape of a text shown in the context menu, and a message which is send to this agent if
+        the user actually clicks that context menu option.
+
+        Parameters
+        ----------
+        clicked_object_id : str
+            A string indicating the ID of an object. Is None if the user clicked on a background tile (which has no ID).
+        click_location : list
+            A list containing the [x,y] coordinates of the object on which the user right clicked.
+        self_selected : bool
+            Describes if the current human agent being controlled by the user was selected or not before opening the
+            context menu. Depending on this, you might pass back a different context menu in this function.
+            E.g. option 1: no-one selected + right click is the same as self selected + right click: both open the
+            current agent's context menu.
+            option 2: self selected + right click opens our own context menu, no one selected + right click gives a
+            context menu with commands for the entire TEAM.
+
+        Returns
+        -------
+         context_menu : list
+            A list containing context menu items. Each context menu item is a dict with a 'OptionText' key, which is
+            the text shown in the menu for the option, and a 'Message' key, which is the message instance that is sent
+            to this agent when the user clicks on the context menu option.
+        """
+        print("Context menu self with self selected:", self_selected)
+
+        context_menu = []
+
+        for action in self.action_set:
+
+            context_menu.append({
+                "OptionText": f"Do action: {action}",
+                "Message": Message(content=action, from_id=self.agent_id, to_id=self.agent_id)
+            })
+
+        return context_menu
+
+
+    def create_context_menu_for_other(self, agent_id_who_clicked, clicked_object_id, click_location):
+        """ Generate options for a context menu for a specific object/location that a user NOT controlling this
+        human agent opened.
+
+        Thus: another human agent selected this agent, opened a context menu by right clicking on an object or location.
+        This function is called. It should return actions, messages, or other info for what this agent can do for that
+        object / location.
+
+        Example usecase: tasking another agent that is not yourself, e.g. to move an object.
+
+        For the default MATRX visualization, the context menu is opened by right clicking on an object. This function
+        should generate a list of options (actions, messages, or something else) which relate to that object or location.
+        Each option is in the shape of a text shown in the context menu, and a message which is send to this agent if
+        the user actually clicks that context menu option.
+
+        Parameters
+        ----------
+        agent_id_who_clicked : str
+            The ID of the (human) agent that selected this agent and requested for a context menu.
+        clicked_object_id : str
+            A string indicating the ID of an object. Is None if the user clicked on a background tile (which has no ID).
+        click_location : list
+            A list containing the [x,y] coordinates of the object on which the user right clicked.
+
+        Returns
+        -------
+         context_menu : list
+            A list containing context menu items. Each context menu item is a dict with a 'OptionText' key, which is
+            the text shown in the menu for the option, and a 'Message' key, which is the message instance that is sent
+            to this agent when the user clicks on the context menu option.
+        """
+        print("Context menu other")
+        context_menu = []
+
+        # Generate a context menu option for every action
+        for action in self.action_set:
+            context_menu.append({
+                "OptionText": f"Do action: {action}",
+                "Message": Message(content=action, from_id=clicked_object_id, to_id=self.agent_id)
+            })
+        return context_menu
+
+
+
+    def __select_random_obj_in_range(self, state, range_, property_to_check=None):
+
+        # Get all perceived objects
+        object_ids = list(state.keys())
+
+        # Remove world from state
+        object_ids.remove("World")
+
+        # Remove self
+        object_ids.remove(self.agent_id)
+
+        # Remove all (human)agents
+        object_ids = [obj_id for obj_id in object_ids if "AgentBrain" not in state[obj_id]['class_inheritance'] and
+                      "AgentBody" not in state[obj_id]['class_inheritance']]
+
+        # find objects in range
+        object_in_range = []
+        for object_id in object_ids:
+
+            # Select range as just enough to grab that object
+            dist = int(np.ceil(np.linalg.norm(np.array(state[object_id]['location'])
+                                              - np.array(state[self.agent_id]['location']))))
+            if dist <= range_:
+                # check for any properties specifically specified by the user
+                if property_to_check is not None:
+                    if property_to_check in state[object_id] and state[object_id][property_to_check]:
+                        object_in_range.append(object_id)
+                else:
+                    object_in_range.append(object_id)
+
+        # Select an object if there are any in range
+        if object_in_range:
+            object_id = self.rnd_gen.choice(object_in_range)
+        else:
+            object_id = None
+
+        return object_id
+
+