from matrx.objects import EnvObject


class CollectBlock(EnvObject):

    def __init__(self, location, visualize_colour, name="Collect block"):
        super().__init__(location, name, class_callable=SignalBlock, is_traversable=True, is_movable=True,
                         visualize_shape=0, visualize_colour=visualize_colour)


class SignalBlock(EnvObject):

<<<<<<< HEAD
    def __init__(self, location, drop_zone_name, rank, name="Signal Block"):
=======
    def __init__(self, name, location, drop_zone_name, rank):
        """
        """
>>>>>>> 4d4f7be8

        self.__is_set = False
        self.__rank = rank
        self.__drop_zone_name = drop_zone_name

        visualize_colour = "#ffffff"
        visualize_opacity = 0.0
        # customizable_properties = ["visualize_colour", "visualize_opacity"]

        super().__init__(location, name, class_callable=SignalBlock, customizable_properties=[],
                         is_traversable=False, is_movable=False, visualize_shape=0, visualize_colour=visualize_colour,
                         visualize_opacity=visualize_opacity, rank=self.__rank, drop_zone_name=self.__drop_zone_name)

    def update(self, grid_world):
        if not self.__is_set:
            all_objs = grid_world.environment_objects
            for obj_id, obj in all_objs.items():
                if 'collection_zone_name' in obj.properties.keys() and self.__drop_zone_name == obj.properties['collection_zone_name']:
                    colour = obj.properties['collection_objects'][self.__rank]['visualization_colour']
                    self.change_property("visualization_colour", colour)
                    self.change_property("visualization_opacity", 1.0)
                    self.__is_set = True<|MERGE_RESOLUTION|>--- conflicted
+++ resolved
@@ -10,13 +10,8 @@
 
 class SignalBlock(EnvObject):
 
-<<<<<<< HEAD
+
     def __init__(self, location, drop_zone_name, rank, name="Signal Block"):
-=======
-    def __init__(self, name, location, drop_zone_name, rank):
-        """
-        """
->>>>>>> 4d4f7be8
 
         self.__is_set = False
         self.__rank = rank
