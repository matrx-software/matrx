--- conflicted
+++ resolved
@@ -506,7 +506,7 @@
         """
         if customizable_properties is not None:
             warnings.warn(
-                f"Usage of customizable_properties is depreceated and can be removed. All properties are now customizable.",
+                f"Usage of customizable_properties is depreceated and can be removed. All properties are now customizable by default.",
                 DeprecationWarning,
             )
 
@@ -2059,12 +2059,7 @@
             self.add_object(location=door_loc, name=f"{name} - door@{door_loc}", callable_class=Door,
                             open_colour=door_open_colour, closed_colour=door_closed_colour,
                             visualize_opacity=door_visualization_opacity,
-<<<<<<< HEAD
-                            is_open=doors_open, customizable_properties=door_customizable_properties, 
-                            **door_custom_properties)
-=======
-                            is_open=doors_open, custom_properties=door_custom_properties)
->>>>>>> 737b656e
+                            is_open=doors_open, **door_custom_properties)
 
         # Add all area tiles if required
         if with_area_tiles:
