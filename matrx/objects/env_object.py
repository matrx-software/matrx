--- conflicted
+++ resolved
@@ -323,21 +323,6 @@
 # keep track of all obj IDs added so far
 added_obj_ids = []
 
-<<<<<<< HEAD
-def _next_obj_id():
-    """ Increments the object counter used to generate unique object IDs.
-
-    Returns
-    -------
-    int
-        The increment object counter.
-
-    """
-    global object_counter
-    res = object_counter
-    object_counter += 1
-    return res
-=======
 def _ensure_unique_obj_ID(obj_id):
     """ Make sure every obj ID is unique by adding an increasing count to objects with duplicate names.
     Example: three objects named "drone". The object IDs will then become "drone", "drone_1", "drone_2", etc."""
@@ -354,7 +339,6 @@
     # keep track of all object IDs we added
     added_obj_ids.append(obj_id)
     return obj_id
->>>>>>> deb6a26f
 
 
 def _get_inheritence_path(callable_class):
