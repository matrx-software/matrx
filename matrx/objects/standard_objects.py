--- conflicted
+++ resolved
@@ -50,8 +50,7 @@
     **kwargs:
         Dict of additional properties that should be added to the object as well.
     """
-    def __init__(self, location, is_open, name="Door", open_colour="#006400", closed_colour="#640000",
-                customizable_properties=["is_open"], **kwargs):
+    def __init__(self, location, is_open, name="Door", open_colour="#006400", closed_colour="#640000", **kwargs):
 
         # Whether the door is by default open or closed is stored in the defaults.py and obtained like this;
         self.is_open = is_open
@@ -66,19 +65,11 @@
         # If the door is open or closed also determines its is_traversable property
         is_traversable = self.is_open
 
-        # extend the customizable properties list to include is_open
-        if "is_open" not in customizable_properties: 
-            customizable_properties.append('is_open')
-
         # hardcoded prop
         kwargs['is_movable'] = False 
 
         super().__init__(location=location, name=name, is_traversable=is_traversable, visualize_colour=current_color,
-<<<<<<< HEAD
-                         is_open=self.is_open, class_callable=Door, customizable_properties=customizable_properties, **kwargs)
-=======
                          is_open=self.is_open, class_callable=Door, **kwargs)
->>>>>>> 737b656e
 
     def open_door(self):
         """ Opens the door, changes the colour and sets the properties as such.
