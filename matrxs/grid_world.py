import datetime
import time
import os.path
import warnings
from collections import OrderedDict

from matrxs.actions.object_actions import *
from matrxs.utils.utils import get_all_classes
from matrxs.objects.simple_objects import AreaTile
from matrxs.visualization import server
from matrxs.visualization.visualizer import Visualizer
from matrxs.objects.env_object import EnvObject
import threading


class GridWorld:

    def __init__(self, shape, tick_duration=0.5, simulation_goal=5000, run_sail_api=True, run_visualization_server=True,
                 rnd_seed=1, visualization_bg_clr="#C2C2C2", visualization_bg_img=None, verbose=False):
        """
        Creates an instance of a GridWorld that acts as a discrete state machine for agents and objects.

        The GridWorld is the main class of MATRXS which is responsible of storing objects and running the game loop.
        The world is tracked through two dictionaries; one for the agents and one for objects. Each get a unique
        identifier assigned that function as its key. Their locations are stored in a 3D array, the 'grid'. This grid
        stores these locations by having the unique ID of each object on a certain x and y coordinate with the 3rd
        dimension allowing multiple objects on a single location.

        A single pass of the game loop is referred to as a 'tick', in this tick the world goes through these steps:
        1. Check if all simulations goals are met, if so we end the game loop.
        2. Update the visualisation (if running).
        3. Obtain the actions from each agent and perform them (in order in which they were added)
        4. Let all objects perform their updates (in order in which they were added)
        5. Sleep for an amount to make sure each tick takes at least `tick_duration` seconds.

        Obtaining the action from an agent is blocking, meaning that the tick might take a while if there are many
        agents or when they take a lot of time to make a decision. In addition all agents whose turn it is or are not
        busy performing an action that takes time are queried. All other agents are ignored.

        Parameters
        ----------
        shape: list, tuple
            The size of the grid as (width, height).
        tick_duration: float, optional
            The duration of a single tick in seconds. The GridWorld assures that all ticks will take atleast this long.
            Defaults to 0.5 seconds.
        simulation_goal: SimulationGoal, list, int, optional
            The simulation goal or goals of this GridWorld. Either a single SimulationGoal or a list of such goals. If
            set to an integer this will default to a simulation that runs that number of ticks and then terminates. If
            this integer is negative, it runs indefinitely. Defaults to 5000 ticks.
        run_sail_api: bool, optional
            Not yet implemented. Whether the API server should be started (if not already running). Defaults to True.
        run_visualization_server: bool, optional
            Whether the visualisation server should be started (if not already running). Defaults to True.
        rnd_seed: int, optional
            The random seed for this GridWorld. Should be a non-zero positive integer. From this seed, all random seeds
            for the AgentBrains are generated.
        visualization_bg_clr: str, optional
            The hexidecimal colour string for the visualisation background. Defaults to "#C2C2C2" (light grey).
        visualization_bg_img: str, optional
            The background image to be used by the visualisation of the grid. Defaults to None (no image).
        verbose: bool, optional
            Whether this GridWorld should run in verbose. Defaults to False.
        """
        ##################
        # Public variables
        ##################
        self.verbose = verbose  # Set whether we should print anything or not

        ####################
        # Property variables
        ####################
        self.__agent_bodies = OrderedDict()  # The dictionary of all existing agents in the GridWorld
        self.__environment_objects = OrderedDict()  # The dictionary of all existing objects in the GridWorld
        self.__shape = shape  # The width and height of the GridWorld
        self.__simulation_goal = simulation_goal  # The simulation goal, the simulation ends when this/these are reached
        self.__is_done = False  # Whether the simulation is done (goal(s) reached)
        self.__tick_duration = tick_duration  # How long each tick should take (process sleeps until that time is passed)
        self.__current_nr_ticks = 0  # The number of tick this GridWorld has ran already

        ###################
        # Private variables
        ###################
        self.__run_sail_api = run_sail_api  # Whether we should run the (SAIL) API
        self.__run_visualization_server = run_visualization_server  # Whether we should run the (Visualisation) API
        self.__visualisation_process = None  # placeholder for the visualisation server process
        self.__visualization_bg_clr = visualization_bg_clr  # The background color of the visualisation
        self.__visualization_bg_img = visualization_bg_img  # The background image of the visualisation

        # Get all actions within all currently imported files
        self.__all_actions = get_all_classes(Action, omit_super_class=True)

        # Initialise an empty grid, a simple 3D array with lists of ID's
        self.__grid = np.array([[None for _ in range(shape[0])] for _ in range(shape[1])])
        self.__rnd_seed = rnd_seed  # The random seed of this GridWorld
        self.__rnd_gen = np.random.RandomState(seed=self.__rnd_seed)  # The random state of this GridWorld
        self.__curr_tick_duration = 0.  # Duration of the current tick
        self.__visualizer = None  # Placeholder for the Visualizer class
        self.__is_initialized = False  # Whether this GridWorld is already initialized
        self.__message_buffer = {}  # dictionary of messages that need to be send to agents, with receiver ids as keys

    def initialize(self):
        """
        Initializes this GridWorld instance, including the visualisation if it should be running.

        Can be called separately from `GridWorld.run()` but is not required as that call also call this method when the
        world is not yet initialized.

        Returns
        -------
        None

        """
        # Only initialize when we did not already do so
        if not self.__is_initialized:

            # We update the grid, which fills everything with added objects and agents
            self.__update_grid()

            # Initialize all agents
            for agent_body in self.agent_bodies.values():
                agent_body.brain_initialize_func()

            # Start the visualisation server process if we need to
            started_visualisation = False  # tracks if the server is running successfully
            if self.__visualisation_process is None:

                # Start the visualisation server
                started_visualisation = self.__start_visualisation_server()

            # Initialize the visualizer
            self.__visualizer = Visualizer(self.shape, self.__visualization_bg_clr, self.__visualization_bg_img,
                                           verbose=self.verbose, server_running=started_visualisation)

            # Visualize already
            self.__initial_visualisation()

            if self.verbose:
                print(f"@{os.path.basename(__file__)}: Initialized the GridWorld.")

    def run(self):
        """
        Start this GridWorld's game loop.

        In addition it initializes the GridWorld through `GridWorld.initialize()` if not already done so.

        Returns
        -------
        None

        Notes
        -----
        This call blocks the main thread. A GridWorld does not run in a separate thread.

        """

        self.initialize()

        if self.verbose:
            print(f"@{os.path.basename(__file__)}: Starting game loop...")

        is_done = False
        while not is_done:
            is_done, tick_duration = self.__step()

    def get_env_object(self, requested_id, object_class=None):
        """
        Obtains a EnvObject from this GridWorld.

        It looks for a certain object ID and returns the EnvObject instance with that ID. In addition you can specify
        a certain type which the object should have.

        Parameters
        ----------
        requested_id: str
            The ID of the EnvObject that should be returned.
        object_class: callable, optional
            The class this object should have. Can be used to make sure that the object that is returned belongs to a
            specific class.

        Returns
        -------
        EnvObject
            Returns the EnvObject with the given ID. Returns None if the object is not found.

        """
        obj = None

        if requested_id in self.agent_bodies.keys():
            if object_class is not None:
                if isinstance(self.agent_bodies[requested_id], object_class):
                    obj = self.agent_bodies[requested_id]
            else:
                obj = self.agent_bodies[requested_id]

        if requested_id in self.environment_objects.keys():
            if object_class is not None:
                if isinstance(self.environment_objects[requested_id], object_class):
                    obj = self.environment_objects[requested_id]
            else:
                obj = self.environment_objects[requested_id]

        return obj

    def get_objects_in_range(self, origin_location, detect_range, object_class=EnvObject):
        """
        Get all EnvObjects of a specified obj type within a given range around the the given location.

        Parameters
        ----------
        origin_location: tuple, list
            The x and y coordinate that acts as the origin.
        detect_range: float
            The range in which all objects will be returned with the given origin. Distance is measured in Euclidean/
            Manhattan distance.
        object_class: callable, optional
            The class all objects within the given range should have. Defaults to EnvObject (base class of all objects).

        Returns
        -------
        OrderedDict
            All environment objects found in the specified range with the given object. If `object_class` was given,
            only objects with that class are returned. Is empty if no objects were found. The keys are the object's
            unique IDs and the values the actual object instance. Since these are not copies, making any changes to
            these objects result in changes to them in the GridWorld.
        """

        env_objs = OrderedDict()
        # loop through all environment objects
        for obj_id, env_obj in self.environment_objects.items():
            # get the distance from the agent location to the object
            coordinates = env_obj.location
            distance = get_distance(coordinates, origin_location)

            # check if the env object is of the specified type, and within range
            if (object_class is None or object_class == "*" or isinstance(env_obj, object_class)) and \
                    distance <= detect_range:
                env_objs[obj_id] = env_obj

        # agents are also environment objects, but stored separably. Also check them.
        for agent_id, agent_obj in self.agent_bodies.items():
            coordinates = agent_obj.location
            distance = get_distance(coordinates, origin_location)

            # check if the env object is of the specified type, adn within range
            if (object_class is None or object_class == "*" or isinstance(agent_obj, object_class)) and \
                    distance <= detect_range:
                env_objs[agent_id] = agent_obj
        return env_objs

    def remove_from_grid(self, object_id, remove_from_carrier=True):
        """
        Removes an object from the GridWorld.

        Parameters
        ----------
        object_id: str
            The unique ID of the object to be removed. Can either be of an actual object or an Agent.
        remove_from_carrier: bool, optional
            Whether the object should also be removed from whoever might be carrying it. If set to False, the inventory
            of agents that carry EnvObjects will be ignored. Defaults to True.

        Returns
        -------
        bool
            True on successful deletion, otherwise False.
        """

        # Remove object first from grid
        grid_obj = self.get_env_object(object_id)  # get the object
        loc = grid_obj.location  # its location

        self.__grid[loc[1], loc[0]].remove(grid_obj.obj_id)  # remove the object id from the list at that location
        if len(self.__grid[loc[1], loc[0]]) == 0:  # if the list is empty, just add None there
            self.__grid[loc[1], loc[0]] = None

        # Remove object from the list of registered agents or environmental objects
        # Check if it is an agent
        if object_id in self.agent_bodies.keys():
            # Check if the agent was carrying something, if so remove property from carried item
            for obj_id in self.agent_bodies[object_id].is_carrying:
                self.environment_objects[obj_id].carried_by.remove(object_id)

            # Remove agent
            success = self.agent_bodies.pop(object_id,
                                            default=False)  # if it exists, we get it otherwise False

        # Else, check if it is an object
        elif object_id in self.environment_objects.keys():
            # remove from any agents carrying this object if asked for
            if remove_from_carrier:
                # If the object was carried, remove this from the agent properties as well
                for agent_id in self.environment_objects[object_id].carried_by:
                    obj = self.environment_objects[object_id]
                    self.agent_bodies[agent_id].is_carrying.remove(obj)

            # Remove object
            success = self.environment_objects.pop(object_id,
                                                   default=False)  # if it exists, we get it otherwise False
        else:
            success = False  # Object type not specified

        if success is not False:  # if success is not false, we successfully removed the object from the grid
            success = True

        if self.verbose:
            if success:
                print(f"@{os.path.basename(__file__)}: Succeeded in removing object with ID {object_id}")
            else:
                print(f"@{os.path.basename(__file__)}: Failed to remove object with ID {object_id}.")

        return success

    def add_to_grid(self, grid_obj):
        """
        Adds an EnvObject instance to the grid.

        Parameters
        ----------
        grid_obj: EnvObject
            The object to add to the grid.

        Returns
        -------

        Raises
        ------
        IndexError
            When the x and/or y coordinate are out of bounds given the grid size.
        TypeError
            When the given object is not of type EnvObject (or inherits from it).
        """
        if isinstance(grid_obj, EnvObject):
            loc = grid_obj.location

            if 0 > loc[0] or loc[0] >= self.shape[0]:
                raise IndexError(f"The x coordinate of {loc} if out of bounds, should be between 0 and "
                                 f"{self.shape[0]}")
            if 0 > loc[1] or loc[1] >= self.shape[1]:
                raise IndexError(f"The y coordinate of {loc} if out of bounds, should be between 0 and "
                                 f"{self.shape[1]}")

            if self.__grid[loc[1], loc[0]] is not None:
                self.__grid[loc[1], loc[0]].append(grid_obj.obj_id)
            else:
                self.__grid[loc[1], loc[0]] = [grid_obj.obj_id]
        else:
            raise TypeError(f"The given object is of type {grid_obj.__class__.__name__} instead of type "
                            f"{EnvObject.__name__} or a child class of this.")

    @property
    def shape(self):
        """
        The width and height of this GridWorld.
        Returns
        -------
        tuple
            The (width, height).
        """
        return (self.__shape[0], self.__shape[1])

    @shape.setter
    def shape(self, _):
        warnings.warn("Trying to set the shape of a GridWorld. This should not be done after instance creation.")

    @property
    def agent_bodies(self):
        """
        An OrderedDictionary containing the AgentBody of each added agent.

        Returns
        -------
        OrderedDict
            The dictionary containing all added agents in order in which they were added with their IDs as keys.
        """
        return self.__agent_bodies

    @agent_bodies.setter
    def agent_bodies(self, _):
        warnings.warn("Trying to set the agent_bodies of a GridWorld. This should never be done, use the appropriate "
                      "public methods in GridWorld to change this dictionary.")

    @property
    def environment_objects(self):
        """
        An OrderedDictionary containing the EnvObject of each added object (excluding agents).

        Returns
        -------
        OrderedDict
            The dictionary containing all added objects in order in which they were added with their IDs as keys.
        """
        return self.__environment_objects

    @environment_objects.setter
    def environment_objects(self, _):
        warnings.warn("Trying to set the environment_objects of a GridWorld. This should never be done, use the "
                      "appropriate public methods in GridWorld to change this dictionary.")

    @property
    def simulation_goal(self):
        return self.__simulation_goal

    @simulation_goal.setter
    def simulation_goal(self, _):
        warnings.warn("Trying to set the simulation_goal of a GridWorld. This should not be done after instance "
                      "creation.")

    @property
    def is_done(self):
        return self.__is_done

    @property
    def tick_duration(self):
        return self.__tick_duration

    @tick_duration.setter
    def tick_duration(self, value):
        warnings.warn("Setting the tick_duration of a GridWorld after instance creation. This may result in undefined"
                      "behavior and is not test.")
        self.__tick_duration = value

    @property
    def current_nr_ticks(self):
        return self.__current_nr_ticks

    @property
    def grid(self):
        return self.__grid

    @grid.setter
    def grid(self, _):
        warnings.warn("Trying to set the grid of a GridWorld. This should not be done after instance creation.")

    def _add_agent(self, agent_brain, agent_avatar: AgentBody):
        """ Adds a single agent body and connects it with its brain. """

        # Random seed for agent between 1 and 10000000
        agent_seed = self.__rnd_gen.randint(1, 1000000)

        # check if the agent can be successfully placed at that location
        self.__validate_obj_placement(agent_avatar)

        # Add agent to the dict of agent bodies
        self.agent_bodies[agent_avatar.obj_id] = agent_avatar

        if self.verbose:
            print(f"@{os.path.basename(__file__)}: Created agent with id {agent_avatar.obj_id}.")

        # Get all properties from the agent avatar
        avatar_props = agent_avatar.properties

        if agent_avatar.is_human_agent is False:
            agent_brain._factory_initialise(agent_name=agent_avatar.obj_name,
                                            agent_id=agent_avatar.obj_id,
                                            action_set=agent_avatar.action_set,
                                            sense_capability=agent_avatar.sense_capability,
                                            agent_properties=avatar_props,
                                            customizable_properties=agent_avatar.customizable_properties,
                                            callback_is_action_possible=self.__check_action_is_possible,
                                            rnd_seed=agent_seed)
        else:  # if the agent is a human agent, we also assign its user input action map
            agent_brain._factory_initialise(agent_name=agent_avatar.obj_name,
                                            agent_id=agent_avatar.obj_id,
                                            action_set=agent_avatar.action_set,
                                            sense_capability=agent_avatar.sense_capability,
                                            agent_properties=avatar_props,
                                            customizable_properties=agent_avatar.customizable_properties,
                                            callback_is_action_possible=self.__check_action_is_possible,
                                            rnd_seed=agent_seed,
                                            usrinp_action_map=agent_avatar.properties["usrinp_action_map"])

        return agent_avatar.obj_id

    def _add_env_object(self, env_object: EnvObject):
        """ this function adds the objects """

        # check if the object can be succesfully placed at that location
        self.__validate_obj_placement(env_object)

        # Assign id to environment sparse dictionary grid
        self.environment_objects[env_object.obj_id] = env_object

        if self.verbose:
            print(f"@{__file__}: Created an environment object with id {env_object.obj_id}.")

        return env_object.obj_id

    def __step(self):

        # Check if we are done based on our global goal assessment function
        self.__is_done = self.__check_simulation_goal()

        # If this grid_world is done, we return immediately
        if self.__is_done:
            return self.__is_done, 0.

        # Set tick start of current tick
        start_time_current_tick = datetime.datetime.now()

        # Get all actions, filtered states and messages from all agents (not yet performed though)
        actions, messages, properties = self.__get_agent_actions()

        # Update the visualisation based on all the agents filtered states
        self.__update_visualisation()

        # Perform every action (in order of added agents)
        self.__update_grid_world(actions, properties)

        # Send all messages (in ordered of added agents, added messages)
        self.__send_all_messages(messages)

        # Perform the update on all objects
        self.__update_objects()

        # Handle tick duration
        self.__handle_tick_duration(start_time_current_tick)

        # Return our is_done boolean and current tick duration
        return self.__is_done, self.__curr_tick_duration

    def __get_agent_actions(self):
        # Variables to store the actions, potentially adjusted agent properties and messages to be send
        body_properties = OrderedDict()
        actions = OrderedDict()
        messages = OrderedDict()

        # Loop through each agent body
        for agent_id, agent_obj in self.agent_bodies.items():

            # Obtain the pre-filtered state for this agent
            state = self.__get_agent_state(agent_obj)

            # Check if the agent is busy with an action that takes time, if so we do not obtain its actions or messages
            # only its filtered state.
            if agent_obj._check_agent_busy(curr_tick=self.__current_nr_ticks):
                # Let the agent filter the state
                filtered_state = agent_obj.filter_observations(state)

            # If the current AgentBody is that of a HumanAgent any user inputs from the GUI for this HumanAgent are
            # send along in the state.
            elif agent_obj.is_human_agent:

                # If the HumanAgent received any user key input, we obtain this from the visualizer. Otherwise its None.
                if agent_id.lower() in self.__visualizer._user_inputs:
                    user_input = self.__visualizer._userinputs[agent_id.lower()]
                else:
                    user_input = None

                # Add the user input to the state dictionary
                state["user_inputs"] = user_input

                # Get the filtered_state, agent_properties, action_class and potential action_kwargs.
                filtered_state, properties, action_class_name, action_kwargs = agent_obj.get_action_func(
                    state=state, agent_properties=agent_obj.properties, agent_id=agent_id)

                # Obtain all communication messages if the agent has something to say to others
                messages = self.__append_agent_messages(agent_obj, messages)

                # Save the agent_properties, action_class and potential action_kwargs
                actions[agent_id] = (action_class_name, action_kwargs)
                body_properties[agent_id] = properties

            # If the current AgentBody is a regular agent we simply query it for its action based on the current pre-
            # filtered state.
            else:

                # Get the filtered_state, agent_properties, action_class and potential action_kwargs.
                filtered_state, properties, action_class_name, action_kwargs = agent_obj.get_action_func(
                    state=state, agent_properties=agent_obj.properties, agent_id=agent_id)

                # Obtain all communication messages if the agent has something to say to others
                messages = self.__append_agent_messages(agent_obj, messages)

                # Save the agent_properties, action_class and potential action_kwargs
                actions[agent_id] = (action_class_name, action_kwargs)
                body_properties[agent_id] = properties

            # Store the state in the Visualizer
            self.__visualizer._save_state(state=filtered_state, id=agent_id,
                                          inheritance_chain=agent_obj.class_inheritance)

        # Save the state of the god view in the visualizer
        self.__visualizer._save_state(inheritance_chain="god", id="god", state=self.__get_complete_state())

        return actions, messages, body_properties

    def __append_agent_messages(self, agent_obj, messages):
        agent_messages = agent_obj.get_messages_func()
        if len(agent_messages) > 0:  # there are messages
            # go through all messages
            for mssg in agent_messages:
                if mssg['to_id'] not in messages.keys():  # first message for this receiver
                    messages[mssg['to_id']] = [mssg]
                else:
                    messages[mssg['to_id']].append(mssg)

        return messages

    def __update_visualisation(self):
        # update the visualizations of all (human)agents and god
        self.__visualizer._update_guis(tick=self.__current_nr_ticks)

    def __update_grid_world(self, actions, properties):

        # Loop over all agents and its actions and properties (in order in which agents where added to the grid world,
        # excluding all agents that are still busy with an action or whose turn to act is not in this tick).
        for agent_id, action_data in actions.items():
            # Get the name of the action, its keyword arguments and its (potentially altered properties)
            action_name = action_data[0]
            action_kwargs = action_data[1]
            body_properties = properties[agent_id]

            # If kwargs is none, make an empty dict out of it
            if action_kwargs is None:
                action_kwargs = {}

            # Change the properties in the agent's body (if allowed to)
            self.agent_bodies[agent_id]._set_agent_changed_properties(body_properties)

            # Actually perform the action (if possible), also sets the result in the agent's brain
            self.__perform_action(agent_id, action_name, action_kwargs)

            # Update the grid
            self.__update_grid()

<<<<<<< HEAD
    def __send_all_messages(self, all_messages):
        # Send all messages between agents
        for receiver_id, messages in all_messages.items():

            # check if the receiver exists
            if receiver_id in self.agent_bodies.keys():
=======
        # Clear previously send messages
        #for receiver_id in self.registered_agents.keys():
         #   self.registered_agents[receiver_id].set_messages_func()

        # Send all messages between agents
        for receiver_id, messages in self.__message_buffer.items():
            if receiver_id == None:
                # If receiver id is set to None, send to all registered agents
                for receiver_id in self.registered_agents.keys():
                    self.registered_agents[receiver_id].set_messages_func(messages)
            # check if the receiver exists
            elif receiver_id in self.registered_agents.keys():
>>>>>>> 148d5523
                # Call the callback method that sets the messages
                self.agent_bodies[receiver_id].set_messages_func(messages)

            # If the receiver is None, we send it to ALL agents.
            elif receiver_id is None:
                for agent_id in self.agent_bodies.keys():
                    # Call the callback method that sets the messages
                    self.agent_bodies[agent_id].set_messages_func(messages)

    def __update_objects(self):
        # Perform the update method of all objects
        for env_obj in self.environment_objects.values():
            env_obj.update(self)

    def __handle_tick_duration(self, tick_start_time):

        # Increment the number of tick we performed
        self.__current_nr_ticks += 1

        # Check how much time the tick lasted already
        tick_end_time = datetime.datetime.now()
        tick_duration = tick_end_time - tick_start_time
        self.sleep_duration = self.__tick_duration - tick_duration.total_seconds()

        # Sleep for the remaining time of self.tick_duration
        self.__sleep()

        # Compute the total time of our tick (including potential sleep)
        tick_end_time = datetime.datetime.now()
        tick_duration = tick_end_time - tick_start_time
        self.__curr_tick_duration = tick_duration.total_seconds()

        if self.verbose:
            print(f"@{os.path.basename(__file__)}: Tick {self.__current_nr_ticks} took {tick_duration.total_seconds()} "
                  f"seconds.")

    def __validate_obj_placement(self, env_object):
        """ Checks whether an object can be successfully placed on the grid """

        obj_loc = env_object.location

        # get the objects at the target object location
        objs_at_loc = self.get_objects_in_range(origin_location=obj_loc, detect_range=0)

        # filter out areaTiles, which don't count
        for key in list(objs_at_loc.keys()):
            if AreaTile.__name__ in objs_at_loc[key].class_inheritance:
                objs_at_loc.pop(key)

        # check how many of these objects are intraversable
        intraversable_objs = []
        for obj in objs_at_loc:
            if not objs_at_loc[obj].is_traversable:
                intraversable_objs.append(objs_at_loc[obj].obj_id)

        # two intraversable objects can't be at the same location
        if not env_object.is_traversable and len(intraversable_objs) > 0:
            raise Exception(f"Invalid placement. Could not place object {env_object.obj_id} in grid, location already "
                            f"occupied by intraversable object {intraversable_objs} at location {obj_loc}")

    def __check_simulation_goal(self):
        """ Checks the simulation goal(s) """

        if self.__simulation_goal is not None:
            if isinstance(self.__simulation_goal, list):
                for sim_goal in self.__simulation_goal:
                    is_done = sim_goal.goal_reached(self)
                    if is_done is False:
                        return False
            else:
                return self.__simulation_goal.goal_reached(self)

        return False

    def __sleep(self):
        """
        Sleeps the current python process for the amount of time that is left after self.curr_tick_duration up to
        in self.tick_duration
        :return:
        """
        if self.sleep_duration > 0:
            time.sleep(self.sleep_duration)
        else:
            self.__warn(
                f"The average tick took longer than the set tick duration of {self.__tick_duration}. "
                f"Program is to heavy to run real time")

    def __update_grid(self):
        """ Clear the current grid and creats a new one with all currently known objects """

        self.__grid = np.array([[None for _ in range(self.shape[0])] for _ in range(self.shape[1])])
        for obj_id, obj in self.environment_objects.items():
            self.add_to_grid(obj)
        for agent_id, agent in self.agent_bodies.items():
            self.add_to_grid(agent)

    def __get_complete_state(self):
        """
        Compile all objects and agents on the grid in one state dictionary
        :return: state with all objects and agents on the grid
        """

        # create a state with all objects and agents
        perceived_objects = {}
        for obj_id, obj in self.environment_objects.items():
            perceived_objects[obj.obj_id] = obj.properties
        for agent_id, agent in self.agent_bodies.items():
            perceived_objects[agent.obj_id] = agent.properties

        # Make sure we comply with the structure of a 'state' dictionary
        state = {
            "world":
                {
                    "nr_ticks": self.__current_nr_ticks,
                    "grid_shape": self.shape
                },
            "internal_state": {},
            "perceived_objects": perceived_objects
        }

        return state

    def __get_agent_state(self, agent_obj: AgentBody):
        agent_loc = agent_obj.location
        sense_capabilities = agent_obj.sense_capability.get_capabilities()
        objs_in_range = OrderedDict()

        # Check which objects can be sensed with the agents' capabilities, from
        # its current position.
        for obj_type, sense_range in sense_capabilities.items():
            env_objs = self.get_objects_in_range(origin_location=agent_loc, detect_range=sense_range,
                                                 object_class=obj_type)
            objs_in_range.update(env_objs)

        # Save all properties of the sensed objects in a state dictionary
        perceived_objects = {}
        for object_key in objs_in_range:
            perceived_objects[object_key] = objs_in_range[object_key].properties

        # Append generic properties (e.g. number of ticks, fellow team members, etc.}
        team_members = [agent_id for agent_id, other_agent in self.agent_bodies.items()
                        if agent_obj.team == other_agent.team]

        # Get internal state and remove it from the perceived objects
        internal_state = perceived_objects[agent_obj.obj_id]

        state = {
            "world":
            {
                "nr_ticks": self.__current_nr_ticks,
                "grid_shape": self.shape,
                "team_members": team_members
            },
            "internal_state": internal_state,
            "perceived_objects": perceived_objects
        }

        return state

    def __check_action_is_possible(self, agent_id, action_name, action_kwargs):
        # If the action_name is None, the agent idles
        if action_name is None:
            result = ActionResult(ActionResult.IDLE_ACTION, succeeded=True)
            return result

        # Check if the agent still exists (you would only get here if the agent is removed during this tick).
        if agent_id not in self.agent_bodies.keys():
            result = ActionResult(ActionResult.AGENT_WAS_REMOVED.replace("{AGENT_ID}", agent_id), succeeded=False)
            return result

        if action_name is None:  # If action is None, we send an action result that no action was given (and succeeded)
            result = ActionResult(ActionResult.NO_ACTION_GIVEN, succeeded=True)

        # action known, but agent not capable of performing it
        elif action_name in self.__all_actions.keys() and \
                action_name not in self.agent_bodies[agent_id].action_set:
            result = ActionResult(ActionResult.AGENT_NOT_CAPABLE, succeeded=False)

        # Check if action is known
        elif action_name in self.__all_actions.keys():
            # Get action class
            action_class = self.__all_actions[action_name]
            # Make instance of action
            action = action_class()
            # Check if action is possible, if so we can perform the action otherwise we send an ActionResult that it was
            # not possible.
            result = action.is_possible(self, agent_id, **action_kwargs)

        else:  # If the action is not known
            warnings.warn(f"The action with name {action_name} was not found when checking whether this action is "
                          f"possible to perform by agent {agent_id}.")
            result = ActionResult(ActionResult.UNKNOWN_ACTION, succeeded=False)

        return result

    def __perform_action(self, agent_id, action_name, action_kwargs):

        # Check if the action will succeed
        result = self.__check_action_is_possible(agent_id, action_name, action_kwargs)

        # If it will succeed, perform it.
        if result.succeeded:

            # If the action is None, nothing has to change in the world
            if action_name is None:
                return result
            
            # Get action class
            action_class = self.__all_actions[action_name]
            # Make instance of action
            action = action_class()
            # Apply world mutation
            result = action.mutate(self, agent_id, **action_kwargs)

            # Obtain the duration of the action, defaults to the one of the action class if not in action_kwargs, and
            # otherwise that of Action
            duration_in_ticks = action.duration_in_ticks
            if "duration_in_ticks" in action_kwargs.keys():
                duration_in_ticks = action_kwargs["duration_in_ticks"]

            # The agent is now busy performing this action
            self.agent_bodies[agent_id]._set_agent_busy(curr_tick=self.__current_nr_ticks,
                                                        action_duration=duration_in_ticks)

            # Get agent's send_result function
            set_action_result = self.agent_bodies[agent_id].set_action_result_func
            # Send result of mutation to agent
            set_action_result(result)

            # Update the grid
            self.__update_agent_location(agent_id)

        # Whether the action succeeded or not, we return the result
        return result

    def __update_agent_location(self, agent_id):
        # Get current location of the agent
        loc = self.agent_bodies[agent_id].location
        # Check if that spot in our list that represents the grid, is None or a list of other objects
        if self.__grid[loc[1], loc[0]] is not None:  # If not None, we append the agent id to it
            self.__grid[loc[1], loc[0]].append(agent_id)
        else:  # if none, we make a new list with the agent id in it.
            self.__grid[loc[1], loc[0]] = [agent_id]

        # Update the Agent Avatar's location as well
        self.agent_bodies[agent_id].location = loc

    def __update_obj_location(self, obj_id):
        loc = self.environment_objects[obj_id].location
        if self.__grid[loc[1], loc[0]] is not None:
            self.__grid[loc[1], loc[0]].append(obj_id)
        else:
            self.__grid[loc[1], loc[0]] = [obj_id]

    def __warn(self, warn_str):
        return f"[@{self.__current_nr_ticks}] {warn_str}"

    def __initial_visualisation(self):

        # Perform the initiali visualisation of the process is set and the boolean for running it is true
        if self.__run_visualization_server and self.__visualisation_process is None:
            # Loop through all agents, apply their observe to get their state for the gui
            for agent_id, agent_obj in self.agent_bodies.items():
                # TODO the agent's filtered state is now empty as it has not yet performed an action. Fill it or forget
                # TODO about initializing the agent views?
                # Obtain the agent's filtered state
                filtered_agent_state = agent_obj.get_filtered_state()
                # Save the state
                self.__visualizer._save_state(inheritance_chain=agent_obj.class_inheritance, id=agent_id,
                                              state=filtered_agent_state)

            # save the state of the god view in the visualizer
            self.__visualizer._save_state(inheritance_chain="god", id="god", state=self.__get_complete_state())

            # update the visualizations of all (human)agents and god
            self.__visualizer._update_guis(tick=self.__current_nr_ticks)

    def __start_visualisation_server(self):
        # bool to denote whether we succeeded in starting the visualisation server
        succeeded = True

        # Set the server to debug mode if we are verbose
        # TODO Enable this when the debugging of the visualisation is correct (see issue #124)
        # server.debug = self.__verbose

        # Create the process and run it
        #server.start_server()
        server.run_visualisation_server()
        self.__visualisation_process = True

        return succeeded<|MERGE_RESOLUTION|>--- conflicted
+++ resolved
@@ -624,14 +624,6 @@
             # Update the grid
             self.__update_grid()
 
-<<<<<<< HEAD
-    def __send_all_messages(self, all_messages):
-        # Send all messages between agents
-        for receiver_id, messages in all_messages.items():
-
-            # check if the receiver exists
-            if receiver_id in self.agent_bodies.keys():
-=======
         # Clear previously send messages
         #for receiver_id in self.registered_agents.keys():
          #   self.registered_agents[receiver_id].set_messages_func()
@@ -644,7 +636,6 @@
                     self.registered_agents[receiver_id].set_messages_func(messages)
             # check if the receiver exists
             elif receiver_id in self.registered_agents.keys():
->>>>>>> 148d5523
                 # Call the callback method that sets the messages
                 self.agent_bodies[receiver_id].set_messages_func(messages)
 
