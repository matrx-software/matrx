--- conflicted
+++ resolved
@@ -21,9 +21,6 @@
 
 *.gz
 
-<<<<<<< HEAD
-# ignore any (example) log data 
+
+# ignore any log data 
 Results/
-=======
-Results/*
->>>>>>> 072d25f0
