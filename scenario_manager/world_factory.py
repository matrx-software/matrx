--- conflicted
+++ resolved
@@ -270,13 +270,10 @@
         assert isinstance(location, list) or isinstance(location, tuple)
         assert isinstance(callable_class, Callable)
 
-<<<<<<< HEAD
-=======
         # Load default parameters if not passed
         if is_movable is None:
             is_movable = get_default_value(class_name="EnvObject", property_name="is_movable")
 
->>>>>>> bf8cabe4
         # If default variables are not given, assign them (most empty, except of sense_capability that defaults to all
         # objects with infinite range).
         if custom_properties is None:
@@ -285,34 +282,6 @@
             customizable_properties = []
 
         # Define a settings dictionary with all we need to register and add an agent to the GridWorld
-<<<<<<< HEAD
-        agent_setting = {"callable_class": callable_class,
-                         "custom_properties": custom_properties,
-                         "customizable_properties": customizable_properties,
-                         "mandatory_properties": {
-                             "name": name,
-                             "is_traversable": is_traversable,
-                             "visualize_size": visualize_size,
-                             "visualize_shape": visualize_shape,
-                             "visualize_colour": visualize_colour,
-                             "visualize_depth": visualize_depth,
-                             "location": location}
-                         }
-        self.object_settings.append(agent_setting)
-
-    def add_env_object_prospect(self, location, name, probability, callable_class=None, customizable_properties=None,
-                                is_traversable=None,
-                                visualize_size=None, visualize_shape=None, visualize_colour=None, visualize_depth=None,
-                                **custom_properties):
-        # Add object as normal
-        self.add_env_object(location, name, callable_class, customizable_properties,
-                            is_traversable,
-                            visualize_size, visualize_shape, visualize_colour, visualize_depth,
-                            **custom_properties)
-
-        # Get the last settings (which we just added) and add the probability
-        self.object_settings[-1]['probability'] = probability
-=======
         object_setting = {"callable_class": callable_class,
                           "custom_properties": custom_properties,
                           "customizable_properties": customizable_properties,
@@ -327,7 +296,20 @@
                               "location": location}
                           }
         self.object_settings.append(object_setting)
->>>>>>> bf8cabe4
+
+
+    def add_env_object_prospect(self, location, name, probability, callable_class=None, customizable_properties=None,
+                                is_traversable=None,
+                                visualize_size=None, visualize_shape=None, visualize_colour=None, visualize_depth=None,
+                                **custom_properties):
+        # Add object as normal
+        self.add_env_object(location, name, callable_class, customizable_properties,
+                            is_traversable,
+                            visualize_size, visualize_shape, visualize_colour, visualize_depth,
+                            **custom_properties)
+
+        # Get the last settings (which we just added) and add the probability
+        self.object_settings[-1]['probability'] = probability
 
     def add_multiple_objects(self, locations, names=None, callable_classes=None, custom_properties=None,
                              customizable_properties=None, is_traversable=None, visualize_sizes=None,
@@ -389,10 +371,6 @@
                                 visualize_colour=visualize_colours[idx], visualize_depth=visualize_depths[idx],
                                 **custom_properties[idx])
 
-<<<<<<< HEAD
-    def add_human_agent(self, agent, name):
-        # Check if the agent is of HumanAgent, if so; use the add_agent method
-=======
     def add_human_agent(self, location, agent, name="HumanAgent", customizable_properties=None, sense_capability=None,
                         is_traversable=None, team=None, agent_speed_in_ticks=None, possible_actions=None,
                         is_movable=None,
@@ -435,15 +413,10 @@
             customizable_properties = []
 
         # Check if the agent is of HumanAgent, if not; use the add_agent method
->>>>>>> bf8cabe4
         inh_path = get_inheritence_path(agent.__class__)
         if 'HumanAgent' not in inh_path:
             Exception(f"You are adding an agent that does not inherit from HumanAgent with the name {name}. Use "
                       f"factory.add_agent to add autonomous agents.")
-<<<<<<< HEAD
-        # TODO
-        pass
-=======
 
         # Define a settings dictionary with all we need to register and add an agent to the GridWorld
         hu_ag_setting = {"agent": agent,
@@ -466,7 +439,6 @@
                          }
 
         self.agent_settings.append(hu_ag_setting)
->>>>>>> bf8cabe4
 
     def add_area(self, area_corners, name, colour=None):
         # TODO
