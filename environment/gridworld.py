--- conflicted
+++ resolved
@@ -99,7 +99,6 @@
         # check if we need to add an existing object
         if 'object_class' in properties:
             # call the constructor for the defined object type
-<<<<<<< HEAD
             env_object = eval(properties["object_class"])(obj_id, name, locations=location,
                                                           properties=properties)
         else:  # otherwise, it is a custom object
@@ -110,13 +109,6 @@
 
     def add_env_object(self, env_object: EnvObject):
         """ this function adds the objects """
-=======
-            env_object = eval(obj_properties["type"])(obj_id, obj_name, location=location, properties=obj_properties)
-
-        # otherwise, it is a custom object
-        else:
-            env_object = EnvObject(obj_id, obj_name, location=location, properties=obj_properties, is_traversable=is_traversable)
->>>>>>> d2d34b72
 
         # check if the object can be succesfully placed at that location
         self.validate_obj_placement(env_object)
@@ -177,7 +169,6 @@
 
             possible_actions = self.__get_possible_actions(agent_id=agent_id, action_set=agent_obj.action_set)
 
-<<<<<<< HEAD
             # For a HumanAgent any user inputs from the GUI for this HumanAgent are send along
             if agent_obj.class_name_agent == HumanAgent.__name__:
                 usrinp = self.visualizer.userinputs[agent_id][
@@ -192,18 +183,6 @@
                     state=state,
                     agent_properties=agent_obj.get_properties(), possible_actions=possible_actions,
                     agent_id=agent_id)
-=======
-            # perform the OODA loop and get an action back
-            if agent_obj.type == "agent":
-                filtered_agent_state, agent_properties, action_class_name, action_kwargs = agent_obj.get_action_func(state=state,
-                        agent_properties=agent_obj.get_properties(), possible_actions=possible_actions, agent_id=agent_id)
-
-            # For a humanagent any userinputs from the GUI for this humanagent are send along
-            elif agent_obj.type == "humanagent":
-                usrinp = self.visualizer.userinputs[agent_id] if agent_id in self.visualizer.userinputs else None
-                filtered_agent_state, agent_properties, action_class_name, action_kwargs = agent_obj.get_action_func(state=state,
-                        agent_properties=agent_obj.get_properties(), possible_actions=possible_actions, agent_id=agent_id, userinput=usrinp)
->>>>>>> d2d34b72
 
             # store the action in the buffer
             action_buffer[agent_id] = (action_class_name, action_kwargs)
