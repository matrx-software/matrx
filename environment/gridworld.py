--- conflicted
+++ resolved
@@ -68,13 +68,8 @@
         # This function adds the objects
         obj_id = obj_name
         env_object = EnvObject(obj_id, obj_name, locations=location, properties=obj_properties, is_traversable=is_traversable)
-<<<<<<< HEAD
-        env_object.add_properties(propName="carried", propVal=False)
-
-=======
         env_object.add_properties(propName="carried", propVal=[])
         
->>>>>>> 6ba49fa7
         self.environment_objects[obj_id] = env_object
         return obj_id
 
