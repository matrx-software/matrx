import datetime
import math
import time
from collections import OrderedDict

from agents.Agent import Agent
from agents.HumanAgent import HumanAgent
from agents.capabilities.capability import SenseCapability
from environment.actions.object_actions import *
from environment.objects.env_object import *
from visualization.visualizer import Visualizer

######
# noinspection PyUnresolvedReferences
from environment import *  # makes sure all Action and Object classes are loaded at runtime for reflection
# noinspection PyUnresolvedReferences
from agents import *  # makes sure all Agent classes are loaded at runtime for reflection


######


class GridWorld:
    TIME_FOCUS_TICK_DURATION = 'aim_for_constant_tick_duration'
    TIME_FOCUS_SIMULATION_DURATION = 'aim_for_accurate_global_tick_duration'

    def __init__(self, shape, tick_duration, simulation_goal=None, run_sail_api=True, run_visualisation_server=True,
                 time_focus=TIME_FOCUS_TICK_DURATION, rnd_seed=1, ):
        self.tick_duration = tick_duration
        self.registered_agents = OrderedDict()
        self.environment_objects = OrderedDict()
        self.current_nr_ticks = 0
        self.simulation_goal = simulation_goal
        self.all_actions = self.__get_all_actions()
        self.current_available_id = 0
        self.shape = shape
        self.run_sail_api = run_sail_api
        self.run_visualisation_server = run_visualisation_server
        self.time_focus = time_focus
        self.grid = np.array([[None for x in range(shape[0])] for y in range(shape[1])])
        self.is_done = False
        self.rnd_seed = rnd_seed
        self.rnd_gen = np.random.RandomState(seed=self.rnd_seed)
        self.curr_tick_duration = 0.
        self.carry_dict = {}
        self.tick_start_time = datetime.datetime.now()
        self.sleep_duration = tick_duration
        self.visualizer = None

    def initialize(self):
        # We update the grid, which fills everything with added objects and agents
        self.__update_grid()

        # Initialize the visualizer
        self.visualizer = Visualizer(self.shape)

    def run(self):
        self.initialize()
        is_done = False
        while not is_done:
            is_done, tick_duration = self.step()

    def register_agent(self, agent: Agent, agent_properties: dict, customizable_properties: list):

        # Random seed for agent between 1 and 10000, might need to be adjusted still
        agent_seed = self.rnd_gen.randint(1, 10000)

        # Obtain the method callbacks from the agent we need for the avatar
        action_set = agent.action_set
        get_action = agent.get_action
        set_action_result = agent.set_action_result
        agent_observe = agent.ooda_observe

        # get sense capability
        sense_capability = agent.sense_capability

        # Obtain the class of the agent
        callable_class = agent.__class__

<<<<<<< HEAD
        # Obtain the mandatory properties of the agent
=======
        # Obtain the properties of the agent
>>>>>>> 7a76f8dc
        agent_name = agent_properties["name"]
        is_traversable = agent_properties["is_traversable"]
        agent_speed_in_ticks = agent_properties["agent_speed_in_ticks"]
        visualize_size = agent_properties["visualize_size"]
        visualize_shape = agent_properties["visualize_shape"]
        visualize_colour = agent_properties["visualize_colour"]
        location = agent_properties["location"]
        team = agent_properties["team"]

        # Check if the agent is a human agent
        inh_path = get_inheritence_path(callable_class)
        if 'HumanAgent' in inh_path:
            is_human_agent = True
        else:
            is_human_agent = False

        # Get all custom properties
        custom_properties = agent.agent_properties

        # Create the agent avatar
        agent_object = AgentAvatar(location,
                                   possible_actions=action_set, sense_capability=sense_capability,
                                   class_callable=callable_class, callback_agent_get_action=get_action,
                                   callback_agent_set_action_result=set_action_result,
                                   callback_agent_observe=agent_observe, name=agent_name, is_human_agent=is_human_agent,
                                   customizable_properties=customizable_properties, is_traversable=is_traversable,
                                   team=team, agent_speed_in_ticks=agent_speed_in_ticks, visualize_size=visualize_size,
                                   visualize_shape=visualize_shape, visualize_colour=visualize_colour,
                                   **custom_properties)
        # Get agent id
        agent_id = agent_object.obj_id

        # check if the agent can be succesfully placed at that location
        self.validate_obj_placement(agent_object)

        # Add agent to registered agents
        self.registered_agents[agent_id] = agent_object

        # Get all properties from the agent avatar
        avatar_props = agent_object.properties

        # Add all avatar properties to the agents
        for k, v in avatar_props.items():
            agent.agent_properties[k] = v

        # Set the keys the agent can edit for itself
        agent.keys_of_agent_writable_props = customizable_properties

        return agent_id, agent_seed

    def add_env_object(self, env_object: EnvObject):
        """ this function adds the objects """

        # check if the object can be succesfully placed at that location
        self.validate_obj_placement(env_object)

        # Assign id to environment sparse dictionary grid
        self.environment_objects[env_object.obj_id] = env_object

        return env_object.obj_id

    def validate_obj_placement(self, env_object):
        """
        Checks whether an object can be succesfully placed on the grid
        """
        obj_loc = env_object.location

        # get the objects at the target object location
        objs_at_loc = self.get_objects_in_range(obj_loc, "*", 0)

        # check how many of these objects are intraversable
        intraversable_objs = []
        for obj in objs_at_loc:
            if not objs_at_loc[obj].is_traversable:
                intraversable_objs.append(objs_at_loc[obj].obj_id)

        # two intraversable objects can't be at the same location
        if not env_object.is_traversable and len(intraversable_objs) > 0:
            raise Exception(f"Invalid placement. Could not place object {env_object.obj_id} in grid, location already "
                            f"occupied by intraversable object {intraversable_objs} at location {obj_loc}")

    def step(self):

        # Check if we are done based on our global goal assessment function
        self.is_done = self.check_simulation_goal()

        # If this grid_world is done, we return immediately
        if self.is_done:
            return self.is_done, 0.

        # Set tick start of current tick
        tick_start_time_current_tick = datetime.datetime.now()

        # Go over all agents, detect what each can detect, figure out what actions are possible and send these to
        # that agent. Then receive the action back and store the action in a buffer.
        # Also, update the local copy of the agent properties, and save the agent's state for the GUI.
        # Then go to the next agent.
        # This blocks until a response from the agent is received (hence a tick can take longer than self.tick_duration!!)
        action_buffer = OrderedDict()
        for agent_id, agent_obj in self.registered_agents.items():

            state = self.__get_agent_state(agent_obj)

            # go to the next agent, if this agent is still busy performing an action
            if agent_obj.check_agent_busy(curr_tick=self.current_nr_ticks):
                # only do the observe and orient of the OODA loop to update the GUI
                filtered_agent_state = agent_obj.ooda_observe(state)
                self.visualizer.save_state(type=agent_obj.class_name_agent, id=agent_id, state=filtered_agent_state)
                continue

            possible_actions = self.__get_possible_actions(agent_id=agent_id, action_set=agent_obj.action_set)

            # For a HumanAgent any user inputs from the GUI for this HumanAgent are send along
            if agent_obj.class_name_agent == HumanAgent.__name__:
                usrinp = self.visualizer.userinputs[agent_id][
                    "action"] if agent_id in self.visualizer.userinputs else None
                filtered_agent_state, agent_properties, action_class_name, action_kwargs = agent_obj.get_action_func(
                    state=state,
                    agent_properties=agent_obj.get_attributes(), possible_actions=possible_actions, agent_id=agent_id,
                    userinput=usrinp)
            else:
                # perform the OODA loop and get an action back
                filtered_agent_state, agent_properties, action_class_name, action_kwargs = agent_obj.get_action_func(
                    state=state,
                    agent_properties=agent_obj.get_attributes(), possible_actions=possible_actions,
                    agent_id=agent_id)

            # store the action in the buffer
            action_buffer[agent_id] = (action_class_name, action_kwargs)

            # the Agent (in the OODA loop) might have updated its properties,
            # process these changes in the Avatar Agent
            agent_obj.set_agent_changed_properties(agent_properties)

            # save what the agent observed to the visualizer
            self.visualizer.save_state(type=agent_obj.class_name_agent, id=agent_id, state=filtered_agent_state)

        # save the state of the god view in the visualizer
        self.visualizer.save_state(type="god", id="god", state=self.__get_complete_state())

        # update the visualizations of all (human)agents and god
        self.visualizer.updateGUIs(tick=self.current_nr_ticks)

        # Perform the actions in the order of the action_buffer (which is filled in order of registered agents
        for agent_id, action in action_buffer.items():
            # Get the action class name
            action_class_name = action[0]
            # Get optional kwargs
            action_kwargs = action[1]

            if action_kwargs is None:  # If kwargs is none, make an empty dict out of it
                action_kwargs = {}

            # Actually perform the action (if possible), also sets the result in the agent's brain
            self.__perform_action(agent_id, action_class_name, action_kwargs)

            # Update the grid
            self.__update_grid()

        # Perform the update method of all objects
        for env_obj in self.environment_objects.values():
            env_obj.update_attributes(self)

        # Increment the number of tick we performed
        self.current_nr_ticks += 1

        # Check how much time the tick lasted already
        tick_end_time = datetime.datetime.now()
        tick_duration = tick_end_time - tick_start_time_current_tick
        self.curr_tick_duration = tick_duration.total_seconds()
        total_time = (tick_end_time - self.tick_start_time)
        self.sleep_duration = self.tick_duration * self.current_nr_ticks - total_time.total_seconds()

        print(f"Tick took {self.curr_tick_duration} seconds")

        # Sleep for the remaining time of self.tick_duration
        self.__sleep()

        # Compute the total time of our tick (including potential sleep)
        tick_end_time = datetime.datetime.now()
        tick_duration = tick_end_time - tick_start_time_current_tick
        self.curr_tick_duration = tick_duration.total_seconds()

        return self.is_done, self.curr_tick_duration

    def get_env_object(self, requested_id, obj_type=None):
        obj = None

        if requested_id in self.registered_agents.keys():
            if obj_type is not None:
                if isinstance(self.registered_agents[requested_id], obj_type):
                    obj = self.registered_agents[requested_id]
            else:
                obj = self.registered_agents[requested_id]

        if requested_id in self.environment_objects.keys():
            if obj_type is not None:
                if isinstance(self.environment_objects[requested_id], obj_type):
                    obj = self.environment_objects[requested_id]
            else:
                obj = self.environment_objects[requested_id]

        return obj

    def get_objects_in_range(self, agent_loc, object_type, sense_range):
        """
        Get all objects of a obj type (normal objects or agent) within a
        certain range around the agent's location
        """

        env_objs = OrderedDict()
        # loop through all environment objects
        for obj_id, env_obj in self.environment_objects.items():
            # get the distance from the agent location to the object
            coordinates = env_obj.location
            distance = self.__get_distance(coordinates, agent_loc)

            # check if the env object is of the specified type, and within range
            if (object_type is None or object_type == "*" or isinstance(env_obj, object_type)) and \
                    distance <= sense_range:
                env_objs[obj_id] = env_obj

        # agents are also environment objects, but stored seperatly. Also check them.
        for agent_id, agent_obj in self.registered_agents.items():
            coordinates = agent_obj.location
            distance = self.__get_distance(coordinates, agent_loc)

            # check if the env object is of the specified type, adn within range
            if (object_type is None or object_type == "*" or isinstance(agent_obj, object_type)) and \
                    distance <= sense_range:
                env_objs[agent_id] = agent_obj
        return env_objs

    def check_simulation_goal(self):

        if self.simulation_goal is not None:
            if isinstance(self.simulation_goal, list):
                for sim_goal in self.simulation_goal:
                    is_done = sim_goal.goal_reached(self)
                    if is_done is False:
                        return False
            else:
                return self.simulation_goal.goal_reached(self)

        return False

    def remove_from_grid(self, object_id):
        # Remove object first from grid
        grid_obj = self.get_env_object(object_id)  # get the object
        loc = grid_obj.location  # its location

        self.grid[loc[1], loc[0]].remove(grid_obj.obj_id)  # remove the object id from the list at that location
        if len(self.grid[loc[1], loc[0]]) == 0:  # if the list is empty, just add None there
            self.grid[loc[1], loc[0]] = None

        # Remove object from the list of registered agents or environmental objects
        # Check if it is an agent
        if object_id in self.registered_agents.keys():
            # Check if the agent was carrying something, if so remove property from carried item
            for obj_id in self.registered_agents[object_id].is_carrying:
                self.environment_objects[obj_id].carried_by.remove(object_id)

            # Remove agent
            success = self.registered_agents.pop(object_id,
                                                 default=False)  # if it exists, we get it otherwise False

        # Else, check if it is an object
        elif object_id in self.environment_objects.keys():
            # If the object was carried, remove this from the agent properties as well
            for agent_id in self.environment_objects[object_id].carried_by:
                obj = self.environment_objects[object_id]
                self.registered_agents[agent_id].is_carrying.remove(obj)

            # Remove object
            success = self.environment_objects.pop(object_id,
                                                   default=False)  # if it exists, we get it otherwise False
        else:
            success = False  # Object type not specified

        if success is not False:  # if succes is not false, we successfully removed the object from the grid
            success = True

        return success

    def add_to_grid(self, grid_obj):
        if isinstance(grid_obj, EnvObject):
            loc = grid_obj.location
            if self.grid[loc[1], loc[0]] is not None:
                self.grid[loc[1], loc[0]].append(grid_obj.obj_id)
            else:
                self.grid[loc[1], loc[0]] = [grid_obj.obj_id]
        else:
            loc = grid_obj.location
            if self.grid[loc[1], loc[0]] is not None:
                self.grid[loc[1], loc[0]].append(grid_obj.obj_id)
            else:
                self.grid[loc[1], loc[0]] = [grid_obj.obj_id]

    def __sleep(self):
        """
        Sleeps the current python thread for the amount of time that is left after self.curr_tick_duration up to
        in self.tick_duration
        :return:
        """
        if self.sleep_duration > 0:
            time.sleep(self.sleep_duration)
        else:
            self.__warn(
                f"The average tick took longer than the set tick duration of {self.tick_duration}. Programm is to heavy to run real time")

    def __update_grid(self):
        self.grid = np.array([[None for x in range(self.shape[0])] for y in range(self.shape[1])])
        for obj_id, obj in self.environment_objects.items():
            self.add_to_grid(obj)
        for agent_id, agent in self.registered_agents.items():
            self.add_to_grid(agent)

    # get all objects and agents on the grid
    def __get_complete_state(self):
        """
        Compile all objects and agents on the grid in one state dictionary
        :return: state with all objects and agents on the grid
        """

        # create a state with all objects and agents
        state = {}
        for obj_id, obj in self.environment_objects.items():
            state[obj.obj_id] = obj.get_attributes()
        for agent_id, agent in self.registered_agents.items():
            state[agent.obj_id] = agent.get_attributes()

        return state

    def __get_agent_state(self, agent_obj):
        agent_loc = agent_obj.location
        sense_capabilities = agent_obj.sense_capability.get_capabilities()
        objs_in_range = OrderedDict()

        # Check which objects can be sensed with the agents' capabilities, from
        # its current position.
        for obj_type, sense_range in sense_capabilities.items():
            env_objs = self.get_objects_in_range(agent_loc, obj_type, sense_range)
            objs_in_range.update(env_objs)

        state = {}
        # Save all properties of the sensed objects in a state dictionary
        for env_obj in objs_in_range:
            state[env_obj] = objs_in_range[env_obj].get_attributes()

        return state

    def __get_distance(self, coord1, coord2):
        dist = [(a - b) ** 2 for a, b in zip(coord1, coord2)]
        dist = math.sqrt(sum(dist))
        return dist

    def __get_possible_actions(self, action_set, agent_id):
        # List where we store our possible actions in for a specific agent

        possible_actions = []
        # Go through the action set
        for action_type in action_set:
            # If the action from the set is a known action we continue
            if action_type in self.all_actions:
                # We get the action constructor
                action_class = self.all_actions[action_type]
                # And we call that constructor to create an action object
                action = action_class()
                # Then we check if the action is possible, which returns a boolean, and a string that we ignore
                # (contains the reason why the action is not possible)
                is_possible, reason = action.is_possible(grid_world=self, agent_id=agent_id, kwargs={})

                # If the action is possible, we append it to possible actions list
                if is_possible:
                    possible_actions.append(action_type)
        # If no actions, we warn that this is the case
        if len(possible_actions) == 0:
            warn_str = f"No possible actions for agent {agent_id}."
            warnings.warn(self.__warn(warn_str))

        return possible_actions

    def __perform_action(self, agent_id, action_name, action_kwargs):

        # Check if the agent still exists (you would only get here if the agent is removed during this tick.
        if agent_id not in self.registered_agents.keys():
            result = ActionResult(ActionResult.AGENT_WAS_REMOVED.replace("{AGENT_ID}", agent_id), succeeded=False)
            return result

        if action_name is None:  # If action is None, we send an action result that no action was given (and succeeded)
            result = ActionResult(ActionResult.NO_ACTION_GIVEN, succeeded=True)

        # action known, but agent not capable of performing it
        elif action_name in self.all_actions.keys() and not action_name in self.registered_agents[agent_id].action_set:
            result = ActionResult(ActionResult.AGENT_NOT_CAPABLE, succeeded=False)

        elif action_name in self.all_actions.keys():  # Check if action is known
            # Get action class
            action_class = self.all_actions[action_name]
            # Make instance of action
            action = action_class()
            # Check if action is possible, if so we can perform the action otherwise we send an ActionResult that it was
            # not possible.
            is_possible = action.is_possible(self, agent_id, **action_kwargs)

            if is_possible[0]:  # First return value is the boolean (seceond is reason why, optional)
                # Apply world mutation
                result = action.mutate(self, agent_id, **action_kwargs)

                # The agent is now busy performing this action
                self.registered_agents[agent_id].set_agent_busy(curr_tick=self.current_nr_ticks,
                                                                action_duration=action.duration_in_ticks)
            else:
                # If the action is not possible, send a failed ActionResult with the is_possible message if given,
                # otherwise use the default one.
                custom_not_possible_message = is_possible[1]  # is_possible[1]
                if custom_not_possible_message is not None:
                    result = ActionResult(custom_not_possible_message, succeeded=False)
                else:
                    result = ActionResult(ActionResult.ACTION_NOT_POSSIBLE, succeeded=False)
        else:  # If the action is not known
            result = ActionResult(ActionResult.UNKNOWN_ACTION, succeeded=False)

        # Get agent's send_result function
        set_action_result = self.registered_agents[agent_id].set_action_result_func
        # Send result of mutation to agent
        set_action_result(result)

        # Update world if needed
        if action_name is not None:
            self.__update_agent_location(agent_id)

        return result

    def __update_agent_location(self, agent_id):
        # Get current location of the agent
        loc = self.registered_agents[agent_id].location
        # Check if that spot in our list that represents the grid, is None or a list of other objects
        if self.grid[loc[1], loc[0]] is not None:  # If not None, we append the agent id to it
            self.grid[loc[1], loc[0]].append(agent_id)
        else:  # if none, we make a new list with the agent id in it.
            self.grid[loc[1], loc[0]] = [agent_id]

        # Update the Agent Avatar's location as well
        self.registered_agents[agent_id].location = loc

    def __update_obj_location(self, obj_id):
        loc = self.environment_objects[obj_id].location
        if self.grid[loc[1], loc[0]] is not None:
            self.grid[loc[1], loc[0]].append(obj_id)
        else:
            self.grid[loc[1], loc[0]] = [obj_id]

    def __warn(self, warn_str):
        return f"[@{self.current_nr_ticks}] {warn_str}"

    def __get_all_actions(self):
        subclasses = set()
        work = [Action]
        while work:
            parent = work.pop()
            for child in parent.__subclasses__():
                if child not in subclasses:
                    subclasses.add(child)
                    work.append(child)

        act_dict = {}
        for action_class in subclasses:
            act_dict[action_class.__name__] = action_class

        return act_dict<|MERGE_RESOLUTION|>--- conflicted
+++ resolved
@@ -77,11 +77,7 @@
         # Obtain the class of the agent
         callable_class = agent.__class__
 
-<<<<<<< HEAD
-        # Obtain the mandatory properties of the agent
-=======
         # Obtain the properties of the agent
->>>>>>> 7a76f8dc
         agent_name = agent_properties["name"]
         is_traversable = agent_properties["is_traversable"]
         agent_speed_in_ticks = agent_properties["agent_speed_in_ticks"]
