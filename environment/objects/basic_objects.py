--- conflicted
+++ resolved
@@ -4,11 +4,7 @@
 
 class EnvObject:
 
-<<<<<<< HEAD
     def __init__(self, obj_id, obj_name, location, properties, is_traversable):
-=======
-    def __init__(self, obj_id, obj_name, location, properties, is_traversable=False):
->>>>>>> d2d34b72
         self.obj_id = obj_id
         self.location = location
         self.name = obj_name
@@ -52,42 +48,23 @@
 class Block(EnvObject):
     """ Block base object """
 
-<<<<<<< HEAD
     def __init__(self, obj_id, obj_name, location, properties, is_traversable=True):
-=======
-    def __init__(self, obj_id, obj_name, location, properties):
-
->>>>>>> d2d34b72
         # set default properties of this object
         default_props = {"shape": 0, "carried": []}
         properties = set_default_properties(properties, default_props)
 
         # set default for customizable properties, if they are not given
-<<<<<<< HEAD
-        defaults_for_customizable_props = {"grootte": 1, "colour": "#0876b8", "movable": True, "size": 0.5,
-                                           "is_traversable": is_traversable}
+        defaults_for_customizable_props = {"colour": "#0876b8", "movable": True, "size": 0.5, "is_traversable": True}
         properties = set_default_for_customizable_properties(properties, defaults_for_customizable_props)
 
         super().__init__(obj_id=obj_id, obj_name=obj_name, location=location,
                          properties=properties, is_traversable=properties["is_traversable"])
-=======
-        defaults_for_customizable_props = {"colour": "#0876b8", "movable": True, "size": 0.5, "is_traversable": True}
-        properties = set_default_for_customizable_properties(properties, defaults_for_customizable_props)
-
-        super().__init__(obj_id=obj_id, obj_name=obj_name, location=location,
-                            properties=properties, is_traversable=properties["is_traversable"])
->>>>>>> d2d34b72
 
 
 class Wall(EnvObject):
     """ Wall base object """
 
-<<<<<<< HEAD
     def __init__(self, obj_id, obj_name, location, properties, is_traversable=False):
-=======
-    def __init__(self, obj_id, obj_name, location, properties):
-
->>>>>>> d2d34b72
         # set default properties of this object
         default_props = {"shape": 0, "size": 1, "movable": False, "carried": []}
         properties = set_default_properties(properties, default_props)
@@ -97,21 +74,13 @@
         properties = set_default_for_customizable_properties(properties, defaults_for_customizable_props)
 
         super().__init__(obj_id=obj_id, obj_name=obj_name, location=location,
-<<<<<<< HEAD
                          properties=properties, is_traversable=is_traversable)
-=======
-                            properties=properties, is_traversable=False)
->>>>>>> d2d34b72
 
 
 class Area(EnvObject):
     """ Area base object, can be used to define rooms """
 
-<<<<<<< HEAD
     def __init__(self, obj_id, obj_name, location, properties, is_traversable=True):
-=======
-    def __init__(self, obj_id, obj_name, location, properties):
->>>>>>> d2d34b72
         # set default properties of this object
         default_props = {"shape": 0, "size": 1, "movable": False, "carried": []}
         properties = set_default_properties(properties, default_props)
@@ -121,36 +90,20 @@
         properties = set_default_for_customizable_properties(properties, defaults_for_customizable_props)
 
         super().__init__(obj_id=obj_id, obj_name=obj_name, location=location,
-<<<<<<< HEAD
                          properties=properties, is_traversable=is_traversable)
 
-=======
-                            properties=properties, is_traversable=True)
->>>>>>> d2d34b72
 
 class Door(EnvObject):
     """ Door base object, can be used to define rooms """
 
-<<<<<<< HEAD
     def __init__(self, obj_id, obj_name, location, properties, is_traversable=False):
-=======
-    def __init__(self, obj_id, obj_name, location, properties):
->>>>>>> d2d34b72
         # set default properties of this object
         default_props = {"shape": 0, "size": 1, "movable": False, "colour": "#5a5a5a", "carried": []}
         properties = set_default_properties(properties, default_props)
 
         # set default for customizable properties, if they are not given
-<<<<<<< HEAD
         defaults_for_customizable_props = {"grootte": 1, "door_open": is_traversable}
         properties = set_default_for_customizable_properties(properties, defaults_for_customizable_props)
 
         super().__init__(obj_id=obj_id, obj_name=obj_name, location=location,
-                         properties=properties, is_traversable=properties["door_open"])
-=======
-        defaults_for_customizable_props = {"door_open": False}
-        properties = set_default_for_customizable_properties(properties, defaults_for_customizable_props)
-
-        super().__init__(obj_id=obj_id, obj_name=obj_name, location=location,
-                            properties=properties, is_traversable=False)
->>>>>>> d2d34b72
+                         properties=properties, is_traversable=properties["door_open"])