--- conflicted
+++ resolved
@@ -63,14 +63,8 @@
         reg_ag.properties['carrying'].append(object_id)
         env_obj.properties['carried'].append(agent_id)
 
-<<<<<<< HEAD
-            # Updating properties
-            reg_ag.properties['carrying'].append(object_id)
-            env_obj.carried_by_agent_id = agent_id
-=======
         # Updating Location
         env_obj.location = reg_ag.location
->>>>>>> d2d34b72
 
         return GrabActionResult(GrabActionResult.RESULT_SUCCESS, True)
 
